sudo: false
notifications:
  slack:
    secure: OvkwWFNZXlD9CkUZBMdhiMGERlHeImEcWpCUp0vk/Z8pS7iM3PjrWYF7iZtt1La6z9LrQXh15OhI1jn6VN8IzMeZmrJYv3cgAJiCUnRkOu2iQjW6MKsZNl9gccdxfUr7r5wrV3th+48d353T7W2WEd6ADJSeI5jKu37STwIjztM=

# language: python
language: c
# We're not Python 2.6 compatible at the moment
# python: "2.7"
addons:
  apt:
    packages:
        - build-essential
        - python-dev
        - git
        - mercurial
        - python-pip
        - libopenmpi-dev
        - openmpi-bin
        - libblas-dev
        - liblapack-dev
        - gfortran
        - gmsh
os:
    - linux
    - osx
# Separate cache directories for OSX and Linux
cache:
  directories:
    - $HOME/cached_dependencies_$TRAVIS_OS_NAME
env:
  global:
    - CC=mpicc
    # The install script expects to see this environment variable
    - CACHE_DIRECTORY=$HOME/cached_dependencies_$TRAVIS_OS_NAME
    - FIREDRAKE_TRAVIS_TESTS=1
    - PACKAGE_MANAGER="--no-package-manager"
    - SLEPC="--slepc"
  matrix:
    - PYOP2_BACKEND=none
matrix:
  exclude:
    - env: PYOP2_BACKEND=none
  include:
    - os: osx
      # Only test a few things on OSX until we can cache some of the
      # build dependencies, otherwise we often get timeouts.
      env: PYOP2_BACKEND=sequential PYOP2_TESTS="extrusion" TEST_ADJOINT="TRUE" PACKAGE_MANAGER="" SLEPC=""
    - os: linux
      env: PYOP2_BACKEND=sequential PYOP2_TESTS=regression
    - os: linux
      env: OMP_NUM_THREADS=2 PYOP2_BACKEND=openmp PYOP2_TESTS=regression
    - os: linux
      env: PYOP2_BACKEND=sequential PYOP2_TESTS="extrusion output multigrid benchmarks demos" TEST_ADJOINT="TRUE"
    - os: linux
      env: OMP_NUM_THREADS=2 PYOP2_BACKEND=openmp PYOP2_TESTS="extrusion output multigrid benchmarks" TEST_ADJOINT="TRUE"
before_install:
  - if [[ $TRAVIS_OS_NAME == 'osx' ]]; then brew update; brew install python; brew link --overwrite python ; brew upgrade libtool; fi
  - pip install -U --user pip
  - pip install -U --user virtualenv
  # Fail fast on lint errors
  - pip install -U --user flake8
  - if [[ $TRAVIS_OS_NAME == 'osx' ]]; then export PATH=$PATH:$HOME/Library/Python/2.7/bin; fi
  - make lint
install:
  - export CC=mpicc
  - mkdir tmp
  - cd tmp
<<<<<<< HEAD
  - ../scripts/firedrake-install --disable-ssh --minimal-petsc ${SLEPC} --adjoint ${PACKAGE_MANAGER}
=======
  - ../scripts/firedrake-install --disable-ssh --minimal-petsc --slepc --adjoint --slope ${PACKAGE_MANAGER}
>>>>>>> ee7f3228
  - . ./firedrake/bin/activate
  # Test that running firedrake-update works
  - firedrake-update
  # Having activated the virtualenv, attempt to save cached dependencies
  # This saves PETSc and petsc4py to speed up building
  - (cd firedrake; ../../scripts/firedrake-install --write-cache)
  - if [ "x$TEST_ADJOINT" != "x" ]; then pip install scipy; fi
# command to run tests
script:
  - (cd firedrake/src/firedrake; make lint)
  - (rc=0; for t in ${PYOP2_TESTS}; do py.test --short -v firedrake/src/firedrake/tests/${t} || rc=$?; done; exit $rc)
  - if [ "x$TEST_ADJOINT" != "x" ]; then python firedrake/src/dolfin-adjoint/tests_firedrake/test.py; fi<|MERGE_RESOLUTION|>--- conflicted
+++ resolved
@@ -66,11 +66,7 @@
   - export CC=mpicc
   - mkdir tmp
   - cd tmp
-<<<<<<< HEAD
-  - ../scripts/firedrake-install --disable-ssh --minimal-petsc ${SLEPC} --adjoint ${PACKAGE_MANAGER}
-=======
-  - ../scripts/firedrake-install --disable-ssh --minimal-petsc --slepc --adjoint --slope ${PACKAGE_MANAGER}
->>>>>>> ee7f3228
+  - ../scripts/firedrake-install --disable-ssh --minimal-petsc ${SLEPC} --adjoint --slope ${PACKAGE_MANAGER}
   - . ./firedrake/bin/activate
   # Test that running firedrake-update works
   - firedrake-update
