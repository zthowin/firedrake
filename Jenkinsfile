pipeline {
  agent {
    docker {
      image 'firedrakeproject/firedrake-env:latest'
      label 'firedrakeproject'
      args '-v /var/run/docker.sock:/var/run/docker.sock'
      alwaysPull true
    }
  }
  environment {
    FIREDRAKE_CI_TESTS = "1"
    DOCKER_CREDENTIALS = credentials('f52ccab9-5250-4b17-9fb6-c3f1ebdcc986')
    PETSC_CONFIGURE_OPTIONS = "--with-make-np=11"
  }
  stages {
    stage('Clean') {
      steps {
        sh 'git clean -fdx'
        dir('tmp') {
          deleteDir()
        }
      }
    }
    stage('Build') {
      steps {
        sh 'mkdir tmp'
        dir('tmp') {
          timestamps {
<<<<<<< HEAD
            sh '../scripts/firedrake-install --package-branch tsfc gpu --package-branch PyOP2 gpu --disable-ssh --minimal-petsc --slepc --documentation-dependencies --install thetis --install gusto --install icepack --install irksome --no-package-manager || (cat firedrake-install.log && /bin/false)'
=======
            sh '../scripts/firedrake-install --tinyasm --disable-ssh --minimal-petsc --slepc --documentation-dependencies --install thetis --install gusto --install icepack --install irksome --no-package-manager || (cat firedrake-install.log && /bin/false)'
>>>>>>> 5e887a05
          }
        }
      }
    }
    stage('Setup') {
      steps {
        dir('tmp') {
          timestamps {
            sh '''
. ./firedrake/bin/activate
python $(which firedrake-clean)
python -m pip install pytest-cov pytest-xdist
python -m pip list
'''
          }
        }
      }
    }
    stage('Test') {
      parallel {
        stage('Test Firedrake') {
          steps {
            dir('tmp') {
              timestamps {
                sh '''
. ./firedrake/bin/activate
cd firedrake/src/firedrake
python -m pytest --durations=200 -n 11 --cov firedrake -v tests
'''
              }
            }
          }
        }
        stage('Test pyadjoint'){
          steps {
            dir('tmp') {
              timestamps {
                sh '''
. ./firedrake/bin/activate
cd firedrake/src/pyadjoint; python -m pytest -v tests/firedrake_adjoint
'''
              }
            }
          }
        }
      }
    }
    stage('Post-test') {
      parallel {
        stage('Test build documentation') {
          steps {
            dir('tmp') {
              timestamps {
                sh '''
. ./firedrake/bin/activate
echo $PATH
echo $VIRTUAL_ENV
ls $VIRTUAL_ENV/bin
firedrake-preprocess-bibtex --validate firedrake/src/firedrake/docs/source/_static/bibliography.bib
firedrake-preprocess-bibtex --validate firedrake/src/firedrake/docs/source/_static/firedrake-apps.bib
cd firedrake/src/firedrake/docs; make html
'''
              }
            }
          }
        }
        stage('Zenodo API canary') {
          steps {
            timestamps {
              sh 'scripts/firedrake-install --test-doi-resolution || (cat firedrake-install.log && /bin/false)'
            }
          }
        }
        stage('Lint') {
          steps {
            dir('tmp') {
              timestamps {
                sh '''
. ./firedrake/bin/activate
python -m pip install flake8
cd firedrake/src/firedrake
make lint
'''
              }
            }
          }
        }
      }
    }
    stage('Docker'){
      when {
        branch 'master'
      }
      steps {
        sh '''
sudo docker login -u $DOCKER_CREDENTIALS_USR -p $DOCKER_CREDENTIALS_PSW
sudo docker build -t firedrakeproject/firedrake-env:latest -f docker/Dockerfile.env .
sudo docker push firedrakeproject/firedrake-env:latest
sudo docker build --no-cache --build-arg PETSC_CONFIGURE_OPTIONS -t firedrakeproject/firedrake-vanilla:latest -f docker/Dockerfile.vanilla .
sudo docker push firedrakeproject/firedrake-vanilla:latest
sudo docker build --no-cache --build-arg PETSC_CONFIGURE_OPTIONS -t firedrakeproject/firedrake:latest -f docker/Dockerfile.firedrake .
sudo docker push firedrakeproject/firedrake:latest
sudo docker build --no-cache -t firedrakeproject/firedrake-notebooks:latest -f docker/Dockerfile.jupyter .
sudo docker push firedrakeproject/firedrake-notebooks:latest
'''
      }
    }
  }
}<|MERGE_RESOLUTION|>--- conflicted
+++ resolved
@@ -26,11 +26,7 @@
         sh 'mkdir tmp'
         dir('tmp') {
           timestamps {
-<<<<<<< HEAD
-            sh '../scripts/firedrake-install --package-branch tsfc gpu --package-branch PyOP2 gpu --disable-ssh --minimal-petsc --slepc --documentation-dependencies --install thetis --install gusto --install icepack --install irksome --no-package-manager || (cat firedrake-install.log && /bin/false)'
-=======
-            sh '../scripts/firedrake-install --tinyasm --disable-ssh --minimal-petsc --slepc --documentation-dependencies --install thetis --install gusto --install icepack --install irksome --no-package-manager || (cat firedrake-install.log && /bin/false)'
->>>>>>> 5e887a05
+            sh '../scripts/firedrake-install --tinyasm --package-branch tsfc gpu --package-branch PyOP2 gpu --disable-ssh --minimal-petsc --slepc --documentation-dependencies --install thetis --install gusto --install icepack --install irksome --no-package-manager || (cat firedrake-install.log && /bin/false)'
           }
         }
       }
