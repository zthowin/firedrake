# Utility functions to derive global and local numbering from DMPlex
from firedrake.petsc import PETSc
import numpy as np
cimport numpy as np
import cython
cimport petsc4py.PETSc as PETSc

cimport mpi4py.MPI as MPI
from mpi4py import MPI

from pyop2.datatypes import IntType

from libc.string cimport memset
from libc.stdlib cimport qsort

np.import_array()

cdef extern from "mpi-compat.h":
    pass

include "dmplexinc.pxi"


FACE_SETS_LABEL = "Face Sets"
CELL_SETS_LABEL = "Cell Sets"


@cython.boundscheck(False)
@cython.wraparound(False)
def facet_numbering(PETSc.DM plex, kind,
                    np.ndarray[PetscInt, ndim=1, mode="c"] facets,
                    PETSc.Section cell_numbering,
                    np.ndarray[PetscInt, ndim=2, mode="c"] cell_closures):
    """Compute the parent cell(s) and the local facet number within
    each parent cell for each given facet.

    :arg plex: The DMPlex object encapsulating the mesh topology
    :arg kind: String indicating the facet kind (interior or exterior)
    :arg facets: Array of input facets
    :arg cell_numbering: Section describing the global cell numbering
    :arg cell_closures: 2D array of ordered cell closures
    """
    cdef:
        PetscInt f, fStart, fEnd, fi, cell
        PetscInt nfacets, nclosure, ncells, cells_per_facet
        PetscInt *cells = NULL
        np.ndarray[PetscInt, ndim=2, mode="c"] facet_cells
        np.ndarray[PetscInt, ndim=2, mode="c"] facet_local_num

    fStart, fEnd = plex.getHeightStratum(1)
    nfacets = facets.shape[0]
    nclosure = cell_closures.shape[1]

    assert kind in ["interior", "exterior"]
    if kind == "interior":
        cells_per_facet = 2
    else:
        cells_per_facet = 1
    facet_local_num = np.empty((nfacets, cells_per_facet), dtype=IntType)
    facet_cells = np.empty((nfacets, cells_per_facet), dtype=IntType)

    # First determine the parent cell(s) for each facet
    for f in range(nfacets):
        CHKERR(DMPlexGetSupport(plex.dm, facets[f], &cells))
        CHKERR(DMPlexGetSupportSize(plex.dm, facets[f], &ncells))
        CHKERR(PetscSectionGetOffset(cell_numbering.sec, cells[0], &cell))
        facet_cells[f,0] = cell
        if cells_per_facet > 1:
            if ncells > 1:
                CHKERR(PetscSectionGetOffset(cell_numbering.sec,
                                             cells[1], &cell))
                facet_cells[f,1] = cell
            else:
                facet_cells[f,1] = -1

    # Run through the sorted closure to get the
    # local facet number within each parent cell
    for f in range(nfacets):
        # First cell
        cell = facet_cells[f,0]
        fi = 0
        for c in range(nclosure):
            if cell_closures[cell, c] == facets[f]:
                facet_local_num[f,0] = fi
            if fStart <= cell_closures[cell, c] < fEnd:
                fi += 1

        # Second cell
        if facet_cells.shape[1] > 1:
            cell = facet_cells[f,1]
            if cell >= 0:
                fi = 0
                for c in range(nclosure):
                    if cell_closures[cell, c] == facets[f]:
                        facet_local_num[f,1] = fi
                    if fStart <= cell_closures[cell, c] < fEnd:
                        fi += 1
            else:
                facet_local_num[f,1] = -1
    return facet_local_num, facet_cells

@cython.boundscheck(False)
@cython.wraparound(False)
def closure_ordering(PETSc.DM plex,
                     PETSc.Section vertex_numbering,
                     PETSc.Section cell_numbering,
                     np.ndarray[PetscInt, ndim=1, mode="c"] entity_per_cell):
    """Apply Fenics local numbering to a cell closure.

    :arg plex: The DMPlex object encapsulating the mesh topology
    :arg vertex_numbering: Section describing the universal vertex numbering
    :arg cell_numbering: Section describing the global cell numbering
    :arg entity_per_cell: List of the number of entity points in each dimension

    Vertices    := Ordered according to global/universal
                   vertex numbering
    Edges/faces := Ordered according to lexicographical
                   ordering of non-incident vertices
    """
    cdef:
        PetscInt c, cStart, cEnd, v, vStart, vEnd
        PetscInt f, fStart, fEnd, e, eStart, eEnd
        PetscInt dim, vi, ci, fi, v_per_cell, cell
        PetscInt offset, cell_offset, nfaces, nfacets
        PetscInt nclosure, nfacet_closure, nface_vertices
        PetscInt *vertices = NULL
        PetscInt *v_global = NULL
        PetscInt *closure = NULL
        PetscInt *facets = NULL
        PetscInt *faces = NULL
        PetscInt *face_indices = NULL
        PetscInt *face_vertices = NULL
        PetscInt *facet_vertices = NULL
        np.ndarray[PetscInt, ndim=2, mode="c"] cell_closure

    dim = plex.getDimension()
    cStart, cEnd = plex.getHeightStratum(0)
    fStart, fEnd = plex.getHeightStratum(1)
    eStart, eEnd = plex.getDepthStratum(1)
    vStart, vEnd = plex.getDepthStratum(0)
    v_per_cell = entity_per_cell[0]
    cell_offset = sum(entity_per_cell) - 1

    CHKERR(PetscMalloc1(v_per_cell, &vertices))
    CHKERR(PetscMalloc1(v_per_cell, &v_global))
    CHKERR(PetscMalloc1(v_per_cell, &facets))
    CHKERR(PetscMalloc1(v_per_cell-1, &facet_vertices))
    CHKERR(PetscMalloc1(entity_per_cell[1], &faces))
    CHKERR(PetscMalloc1(entity_per_cell[1], &face_indices))
    cell_closure = np.empty((cEnd - cStart, sum(entity_per_cell)), dtype=IntType)

    for c in range(cStart, cEnd):
        CHKERR(PetscSectionGetOffset(cell_numbering.sec, c, &cell))
        CHKERR(DMPlexGetTransitiveClosure(plex.dm, c, PETSC_TRUE,
                                          &nclosure,&closure))

        # Find vertices and translate universal numbers
        vi = 0
        for ci in range(nclosure):
            if vStart <= closure[2*ci] < vEnd:
                vertices[vi] = closure[2*ci]
                CHKERR(PetscSectionGetOffset(vertex_numbering.sec,
                                             closure[2*ci], &v))
                # Correct -ve offsets for non-owned entities
                if v >= 0:
                    v_global[vi] = v
                else:
                    v_global[vi] = -(v+1)
                vi += 1

        # Sort vertices by universal number
        CHKERR(PetscSortIntWithArray(v_per_cell,v_global,vertices))
        for vi in range(v_per_cell):
            if dim == 1:
                # Correct 1D edge numbering
                cell_closure[cell, vi] = vertices[v_per_cell-vi-1]
            else:
                cell_closure[cell, vi] = vertices[vi]
        offset = v_per_cell

        # Find all edges (dim=1)
        if dim > 2:
            nfaces = 0
            for ci in range(nclosure):
                if eStart <= closure[2*ci] < eEnd:
                    faces[nfaces] = closure[2*ci]

                    CHKERR(DMPlexGetConeSize(plex.dm, closure[2*ci],
                                             &nface_vertices))
                    CHKERR(DMPlexGetCone(plex.dm, closure[2*ci],
                                         &face_vertices))

                    # Edges in 3D are tricky because we need a
                    # lexicographical sort with two keys (the local
                    # numbers of the two non-incident vertices).

                    # Find non-incident vertices
                    fi = 0
                    face_indices[nfaces] = 0
                    for v in range(v_per_cell):
                        incident = 0
                        for vi in range(nface_vertices):
                            if cell_closure[cell,v] == face_vertices[vi]:
                                incident = 1
                                break
                        if incident == 0:
                            face_indices[nfaces] += v * 10**(1-fi)
                            fi += 1
                    nfaces += 1

            # Sort by local numbers of non-incident vertices
            CHKERR(PetscSortIntWithArray(entity_per_cell[1],
                                         face_indices, faces))
            for fi in range(nfaces):
                cell_closure[cell, offset+fi] = faces[fi]
            offset += nfaces

        # Calling DMPlexGetTransitiveClosure() again invalidates the
        # current work array, so we need to get the facets and cell
        # out before getting the facet closures.

        # Find all facets (co-dim=1)
        nfacets = 0
        for ci in range(nclosure):
            if fStart <= closure[2*ci] < fEnd:
                facets[nfacets] = closure[2*ci]
                nfacets += 1

        # The cell itself is always the first entry in the Plex closure
        cell_closure[cell, cell_offset] = closure[0]

        # Now we can deal with facets
        if dim > 1:
            for f in range(nfacets):
                # Derive facet vertices from facet_closure
                CHKERR(DMPlexGetTransitiveClosure(plex.dm, facets[f],
                                                  PETSC_TRUE,
                                                  &nfacet_closure,
                                                  &closure))
                vi = 0
                for fi in range(nfacet_closure):
                    if vStart <= closure[2*fi] < vEnd:
                        facet_vertices[vi] = closure[2*fi]
                        vi += 1

                # Find non-incident vertices
                for v in range(v_per_cell):
                    incident = 0
                    for vi in range(v_per_cell-1):
                        if cell_closure[cell,v] == facet_vertices[vi]:
                            incident = 1
                            break
                    # Only one non-incident vertex per facet, so
                    # local facet no. = non-incident vertex no.
                    if incident == 0:
                        cell_closure[cell,offset+v] = facets[f]
                        break

            offset += nfacets

    if closure != NULL:
        CHKERR(DMPlexRestoreTransitiveClosure(plex.dm, 0, PETSC_TRUE,
                                              NULL, &closure))
    CHKERR(PetscFree(vertices))
    CHKERR(PetscFree(v_global))
    CHKERR(PetscFree(facets))
    CHKERR(PetscFree(facet_vertices))
    CHKERR(PetscFree(faces))
    CHKERR(PetscFree(face_indices))

    return cell_closure

@cython.boundscheck(False)
@cython.wraparound(False)
@cython.cdivision(True)
def quadrilateral_closure_ordering(PETSc.DM plex,
                                   PETSc.Section vertex_numbering,
                                   PETSc.Section cell_numbering,
                                   np.ndarray[PetscInt, ndim=1, mode="c"] cell_orientations):
    """Cellwise orders mesh entities according to the given cell orientations.

    :arg plex: The DMPlex object encapsulating the mesh topology
    :arg vertex_numbering: Section describing the universal vertex numbering
    :arg cell_numbering: Section describing the cell numbering
    :arg cell_orientations: Specifies the starting vertex for each cell,
                            and the order of traversal (CCW or CW).
    """
    cdef:
        PetscInt c, cStart, cEnd, cell
        PetscInt fStart, fEnd, vStart, vEnd
        PetscInt entity_per_cell, ncells
        PetscInt nclosure, p, vi, v, fi, i
        PetscInt start_v, off
        PetscInt *closure = NULL
        PetscInt c_vertices[4]
        PetscInt c_facets[4]
        PetscInt g_vertices[4]
        PetscInt vertices[4]
        PetscInt facets[4]
        int reverse
        np.ndarray[PetscInt, ndim=2, mode="c"] cell_closure

    cStart, cEnd = plex.getHeightStratum(0)
    fStart, fEnd = plex.getHeightStratum(1)
    vStart, vEnd = plex.getDepthStratum(0)

    ncells = cEnd - cStart
    entity_per_cell = 4 + 4 + 1

    cell_closure = np.empty((ncells, entity_per_cell), dtype=IntType)
    for c in range(cStart, cEnd):
        CHKERR(PetscSectionGetOffset(cell_numbering.sec, c, &cell))
        CHKERR(DMPlexGetTransitiveClosure(plex.dm, c, PETSC_TRUE, &nclosure, &closure))

        # First extract the facets (edges) and the vertices
        # from the transitive closure into c_facets and c_vertices.
        # Here we assume that DMPlex gives entities in the order:
        #
        #   8--3--7
        #   |     |
        #   4  0  2
        #   |     |
        #   5--1--6
        #
        # where the starting vertex and order of traversal is arbitrary.
        # (We fix that later.)
        #
        # For the vertices, we also retrieve the global numbers into g_vertices.
        vi = 0
        fi = 0
        for p in range(nclosure):
            if vStart <= closure[2*p] < vEnd:
                CHKERR(PetscSectionGetOffset(vertex_numbering.sec, closure[2*p], &v))
                c_vertices[vi] = closure[2*p]
                g_vertices[vi] = cabs(v)
                vi += 1
            elif fStart <= closure[2*p] < fEnd:
                c_facets[fi] = closure[2*p]
                fi += 1

        # The first vertex is given by the entry in cell_orientations.
        # The second vertex is always the one with the smaller global number.
        start_v = cell_orientations[cell]

        # Based on the cell orientation, we reorder the vertices and facets
        # (edges) from 'c_vertices' and 'c_facets' into 'vertices' and 'facets'.
        off = 0
        while off < 4 and g_vertices[off] != start_v:
            off += 1
        assert off < 4

        if g_vertices[(off + 1) % 4] < g_vertices[(off + 3) % 4]:
            for i in range(off, 4):
                vertices[i - off] = c_vertices[i]
                facets[i - off] = c_facets[i]
            for i in range(0, off):
                vertices[i + (4-off)] = c_vertices[i]
                facets[i + (4-off)] = c_facets[i]
        else:
            for i in range(off, -1, -1):
                vertices[off - i] = c_vertices[i]
            for i in range(3, off, -1):
                vertices[off+1 + (3-i)] = c_vertices[i]
            for i in range(off-1, -1, -1):
                facets[off-1 - i] = c_facets[i]
            for i in range(3, off-1, -1):
                facets[off + (3-i)] = c_facets[i]

        # At this point the cell "has" the right starting vertex
        # and order of traversal. If the starting vertex is one with an X,
        # and arrows on the edges show the order of traversal:
        #
        #   o--<--o
        #   |     |
        #   v     ^
        #   |     |
        #   o-->--X
        #
        # then outer product elements assume edge directions like this:
        #
        #   o--<--o
        #   |     |
        #   ^     ^
        #   |     |
        #   o--<--X
        #
        # ... and a vertex ordering like this:
        #
        #   3-----1
        #   |     |
        #   |     |
        #   |     |
        #   2-----0
        #
        # ... and a facet (edge) ordering like this:
        #
        #   o--3--o
        #   |     |
        #   1     0
        #   |     |
        #   o--2--o
        #
        # So let us permute.
        cell_closure[cell, 0] = vertices[0]
        cell_closure[cell, 1] = vertices[1]
        cell_closure[cell, 2] = vertices[3]
        cell_closure[cell, 3] = vertices[2]
        cell_closure[cell, 4 + 0] = facets[0]
        cell_closure[cell, 4 + 1] = facets[2]
        cell_closure[cell, 4 + 2] = facets[3]
        cell_closure[cell, 4 + 3] = facets[1]
        cell_closure[cell, 8] = c

    if closure != NULL:
        CHKERR(DMPlexRestoreTransitiveClosure(plex.dm, 0, PETSC_TRUE, NULL, &closure))

    return cell_closure


@cython.boundscheck(False)
@cython.wraparound(False)
def create_section(mesh, nodes_per_entity):
    """Create the section describing a global numbering.

    :arg mesh: The mesh.
    :arg nodes_per_entity: Number of nodes on each
        type of topological entity of the mesh.  Or, if the mesh is
        extruded, the number of nodes on, and on top of, each
        topological entity in the base mesh.

    :returns: A PETSc Section providing the number of dofs, and offset
        of each dof, on each mesh point.
    """
    # We don't use DMPlexCreateSection because we only ever put one
    # field in each section.
    cdef:
        PETSc.DM dm
        PETSc.Section section
        PETSc.IS renumbering
        PetscInt i, p, layers, pStart, pEnd
        PetscInt dimension, ndof
        np.ndarray[PetscInt, ndim=2, mode="c"] nodes
        np.ndarray[PetscInt, ndim=2, mode="c"] layer_extents
        bint variable, extruded

    variable = mesh.variable_layers
    extruded = mesh.cell_set._extruded
    nodes_per_entity = np.asarray(nodes_per_entity, dtype=IntType)
    if variable:
        layer_extents = mesh.layer_extents
    elif extruded:
        nodes_per_entity = sum(nodes_per_entity[:, i]*(mesh.layers - i) for i in range(2))

    dm = mesh._plex
    renumbering = mesh._plex_renumbering
    section = PETSc.Section().create(comm=mesh.comm)
    pStart, pEnd = dm.getChart()
    section.setChart(pStart, pEnd)
    CHKERR(PetscSectionSetPermutation(section.sec, renumbering.iset))
    dimension = dm.getDimension()

    nodes = nodes_per_entity.reshape(dimension + 1, -1)

    for i in range(dimension + 1):
        pStart, pEnd = dm.getDepthStratum(i)
        if not variable:
            ndof = nodes[i, 0]
        for p in range(pStart, pEnd):
            if variable:
                layers = layer_extents[p, 1] - layer_extents[p, 0]
                ndof = layers*nodes[i, 0] + (layers - 1)*nodes[i, 1]
            CHKERR(PetscSectionSetDof(section.sec, p, ndof))
    section.setUp()
    return section


@cython.boundscheck(False)
@cython.wraparound(False)
def get_cell_nodes(mesh,
                   PETSc.Section global_numbering,
                   entity_dofs,
                   np.ndarray[PetscInt, ndim=1, mode="c"] offset):
    """
    Builds the DoF mapping.

    :arg mesh: The mesh
    :arg global_numbering: Section describing the global DoF numbering
    :arg entity_dofs: FInAT element entity dofs for the cell
    :arg offset: offsets for each entity dof walking up a column.

    Preconditions: This function assumes that cell_closures contains mesh
    entities ordered by dimension, i.e. vertices first, then edges, faces, and
    finally the cell. For quadrilateral meshes, edges corresponding to
    dimension (0, 1) in the FInAT element must precede edges corresponding to
    dimension (1, 0) in the FInAT element.
    """
    cdef:
        int *ceil_ndofs = NULL
        int *flat_index = NULL
        PetscInt nclosure, dofs_per_cell
        PetscInt c, i, j, k, cStart, cEnd, cell
        PetscInt entity, ndofs, off
        PETSc.Section cell_numbering
        np.ndarray[PetscInt, ndim=2, mode="c"] cell_nodes
        np.ndarray[PetscInt, ndim=2, mode="c"] layer_extents
        np.ndarray[PetscInt, ndim=2, mode="c"] cell_closures
        bint variable

    variable = mesh.variable_layers
    cell_closures = mesh.cell_closure
    if variable:
        layer_extents = mesh.layer_extents
        if offset is None:
            raise ValueError("Offset cannot be None with variable layer extents")

    nclosure = cell_closures.shape[1]

    # Extract ordering from FInAT element entity DoFs
    ndofs_list = []
    flat_index_list = []

    for dim in sorted(entity_dofs.keys()):
        for entity_num in xrange(len(entity_dofs[dim])):
            dofs = entity_dofs[dim][entity_num]

            ndofs_list.append(len(dofs))
            flat_index_list.extend(dofs)

    # Coerce lists into C arrays
    assert nclosure == len(ndofs_list)
    dofs_per_cell = len(flat_index_list)

    CHKERR(PetscMalloc1(nclosure, &ceil_ndofs))
    CHKERR(PetscMalloc1(dofs_per_cell, &flat_index))

    for i in range(nclosure):
        ceil_ndofs[i] = ndofs_list[i]
    for i in range(dofs_per_cell):
        flat_index[i] = flat_index_list[i]

    # Fill cell nodes
    cStart, cEnd = mesh._plex.getHeightStratum(0)
    cell_nodes = np.empty((cEnd - cStart, dofs_per_cell), dtype=IntType)
    cell_numbering = mesh._cell_numbering
    for c in range(cStart, cEnd):
        k = 0
        CHKERR(PetscSectionGetOffset(cell_numbering.sec, c, &cell))
        for i in range(nclosure):
            entity = cell_closures[cell, i]
            CHKERR(PetscSectionGetDof(global_numbering.sec, entity, &ndofs))
            if ndofs > 0:
                CHKERR(PetscSectionGetOffset(global_numbering.sec, entity, &off))
                # The cell we're looking at the entity through is
                # higher than the lowest cell the column touches, so
                # we need to offset by the difference from the bottom.
                if variable:
                    off += offset[flat_index[k]]*(layer_extents[c, 0] - layer_extents[entity, 0])
                for j in range(ceil_ndofs[i]):
                    cell_nodes[cell, flat_index[k]] = off + j
                    k += 1

    CHKERR(PetscFree(ceil_ndofs))
    CHKERR(PetscFree(flat_index))
    return cell_nodes


@cython.boundscheck(False)
@cython.wraparound(False)
def get_facet_nodes(mesh, np.ndarray[PetscInt, ndim=2, mode="c"] cell_nodes, label,
                    np.ndarray[PetscInt, ndim=1, mode="c"] offset):
    """Build to DoF mapping from facets.

    :arg mesh: The mesh.
    :arg cell_nodes: numpy array mapping from cells to function space nodes.
    :arg label: which set of facets to ask for (interior_facets or exterior_facets).
    :arg offset: optional offset (extruded only).
    :returns: numpy array mapping from facets to nodes in the closure
        of the support of that facet.
    """
    cdef:
        PETSc.DM dm
        PETSc.Section cell_numbering
        DMLabel clabel = NULL
        np.ndarray[PetscInt, ndim=2, mode="c"] facet_nodes
        np.ndarray[PetscInt, ndim=2, mode="c"] layer_extents
        PetscInt f, p, i, j, pStart, pEnd, fStart, fEnd, point
        PetscInt supportSize, facet, cell, ndof, dof
        const PetscInt *renumbering
        const PetscInt *support
        PetscBool flg
        bint variable, add_offset

    if label not in {"interior_facets", "exterior_facets"}:
        raise ValueError("Unsupported facet label '%s'", label)

    dm = mesh._plex
    variable = mesh.variable_layers

    if variable and offset is None:
        raise ValueError("Offset cannot be None with variable layer extents")

    fStart, fEnd = dm.getHeightStratum(1)

    ndof = cell_nodes.shape[1]

    nfacet = dm.getStratumSize(label, 1)
    shape = {"interior_facets": (nfacet, ndof*2),
             "exterior_facets": (nfacet, ndof)}[label]

    facet_nodes = np.full(shape, -1, dtype=IntType)

    label = label.encode()
    CHKERR(DMGetLabel(dm.dm, <const char *>label, &clabel))
    CHKERR(DMLabelCreateIndex(clabel, fStart, fEnd))

    pStart, pEnd = dm.getChart()
    CHKERR(ISGetIndices((<PETSc.IS?>mesh._plex_renumbering).iset, &renumbering))
    cell_numbering = mesh._cell_numbering

    facet = 0

    if variable:
        layer_extents = mesh.layer_extents
    for p in range(pStart, pEnd):
        point = renumbering[p]
        if fStart <= point < fEnd:
            CHKERR(DMLabelHasPoint(clabel, point, &flg))
            if not flg:
                # Not a facet we want.
                continue

            CHKERR(DMPlexGetSupportSize(dm.dm, point, &supportSize))
            CHKERR(DMPlexGetSupport(dm.dm, point, &support))
            for i in range(supportSize):
                CHKERR(PetscSectionGetOffset(cell_numbering.sec, support[i], &cell))
                for j in range(ndof):
                    dof = cell_nodes[cell, j]
                    if variable:
                        # This facet iterates from higher than the
                        # cell numbering of the cell, so we need
                        # to add on the difference.
                        dof += offset[j]*(layer_extents[point, 2] - layer_extents[support[i], 0])
                    facet_nodes[facet, ndof*i + j] = dof
            facet += 1

    CHKERR(DMLabelDestroyIndex(clabel))
    CHKERR(ISRestoreIndices((<PETSc.IS?>mesh._plex_renumbering).iset, &renumbering))
    return facet_nodes


@cython.boundscheck(False)
@cython.wraparound(False)
def boundary_nodes(V, sub_domain, method):
    """Extract boundary nodes from a function space..

    :arg V: the function space
    :arg sub_domain: a mesh marker selecting the part of the boundary
        (may be "on_boundary" indicating the entire boundary).
    :arg method: how to identify boundary dofs on the reference cell.
    :returns: a numpy array of unique nodes on the boundary of the
        requested subdomain.
    """
    cdef:
        np.ndarray[np.int32_t, ndim=2, mode="c"] local_nodes
        np.ndarray[PetscInt, ndim=1, mode="c"] offsets
        np.ndarray[np.uint32_t, ndim=1, mode="c"] local_facets
        np.ndarray[PetscInt, ndim=1, mode="c"] nodes
        np.ndarray[PetscInt, ndim=2, mode="c"] facet_node_list
        np.ndarray[PetscInt, ndim=2, mode="c"] layer_extents
        np.ndarray[PetscInt, ndim=1, mode="c"] facet_indices
        int f, i, j, dof, facet, idx
        int nfacet, nlocal, layers
        PetscInt local_facet
        PetscInt offset
        bint all_facets
        bint variable, extruded

    mesh = V.mesh()
    variable = mesh.variable_layers
    extruded = mesh.cell_set._extruded

    facet_dim = mesh.facet_dimension()
    if method == "topological":
        boundary_dofs = V.finat_element.entity_closure_dofs()[facet_dim]
    elif method == "geometric":
        boundary_dofs = V.finat_element.entity_support_dofs()[facet_dim]

    local_nodes = np.empty((len(boundary_dofs),
                            len(boundary_dofs[0])),
                           dtype=IntType)
    for k, v in boundary_dofs.items():
        local_nodes[k, :] = v

    facets = V.mesh().exterior_facets
    local_facets = facets.local_facet_dat.data_ro_with_halos
    nlocal = local_nodes.shape[1]

    if sub_domain == "on_boundary":
        subset = facets.set
        all_facets = True
    else:
        all_facets = False
        subset = facets.subset(sub_domain)
        facet_indices = subset.indices

    nfacet = subset.total_size
    offsets = V.offset
    facet_node_list = V.exterior_facet_node_map().values_with_halo

    if variable:
        layer_extents = subset.layers_array
        maxsize = local_nodes.shape[1] * np.sum((layer_extents[:, 1] - layer_extents[:, 0]) - 1)
    elif extruded:
        layers = subset.layers
        maxsize = local_nodes.shape[1] * nfacet * (layers - 1)
    else:
        layers = 2
        offset = 0
        maxsize = local_nodes.shape[1] * nfacet

    nodes = np.empty(maxsize, dtype=IntType)
    idx = 0
    for f in range(nfacet):
        if all_facets:
            facet = f
        else:
            facet = facet_indices[f]
        local_facet = local_facets[facet]
        if variable:
            layers = layer_extents[f, 1] - layer_extents[f, 0]
        for i in range(nlocal):
            dof = local_nodes[local_facet, i]
            for j in range(layers - 1):
                if extruded:
                    offset = j * offsets[dof]
                nodes[idx] = facet_node_list[facet, dof] + offset
                idx += 1

    assert idx == nodes.shape[0]
    return np.unique(nodes)


@cython.boundscheck(False)
@cython.wraparound(False)
def label_facets(PETSc.DM plex, label_boundary=True):
    """Add labels to facets in the the plex

    Facets on the boundary are marked with "exterior_facets" while all
    others are marked with "interior_facets".

    :arg label_boundary: if False, don't label the boundary faces
         (they must have already been labelled)."""
    cdef:
        PetscInt fStart, fEnd, facet
        char *ext_label = <char *>"exterior_facets"
        char *int_label = <char *>"interior_facets"
        DMLabel lbl_ext, lbl_int
        PetscBool has_point

    fStart, fEnd = plex.getHeightStratum(1)
    plex.createLabel(ext_label)
    CHKERR(DMGetLabel(plex.dm, ext_label, &lbl_ext))

    # Mark boundaries as exterior_facets
    if label_boundary:
        plex.markBoundaryFaces(ext_label)
    plex.createLabel(int_label)
    CHKERR(DMGetLabel(plex.dm, int_label, &lbl_int))

    CHKERR(DMLabelCreateIndex(lbl_ext, fStart, fEnd))
    for facet in range(fStart, fEnd):
        CHKERR(DMLabelHasPoint(lbl_ext, facet, &has_point))
        # Not marked, must be interior
        if not has_point:
            CHKERR(DMLabelSetValue(lbl_int, facet, 1))
    CHKERR(DMLabelDestroyIndex(lbl_ext))

@cython.boundscheck(False)
@cython.wraparound(False)
def cell_facet_labeling(PETSc.DM plex,
                        PETSc.Section cell_numbering,
                        np.ndarray[PetscInt, ndim=2, mode="c"] cell_closures):
    """Computes a labeling for the facet numbers on a particular cell
    (interior and exterior facet labels with subdomain markers). The
    i-th local facet is represented as:

    cell_facets[c, i]

    If `cell_facets[c, i, 0]` is :data:`0`, then the local facet
    :data:`i` is an exterior facet, otherwise if the result is :data:`1`
    it is interior. `cell_facets[c, i, 1]` returns the subdomain marker
    for the local facet.

    :arg plex: The DMPlex object representing the mesh topology.
    :arg cell_numbering: PETSc.Section describing the global cell numbering
    :arg cell_closures: 2D array of ordered cell closures.
    """
    cdef:
        PetscInt c, cstart, cend, fi, cell, nfacet, p, nclosure
        PetscInt f, fstart, fend, point, marker
        PetscBool is_exterior
        const PetscInt *facets
        DMLabel exterior = NULL, subdomain = NULL
        np.ndarray[np.int8_t, ndim=3, mode="c"] cell_facets

    from firedrake.slate.slac.compiler import cell_to_facets_dtype
    nclosure = cell_closures.shape[1]
    cstart, cend = plex.getHeightStratum(0)
    nfacet = plex.getConeSize(cstart)
    fstart, fend = plex.getHeightStratum(1)
    cell_facets = np.full((cend - cstart, nfacet, 2), -1, dtype=cell_to_facets_dtype)

    CHKERR(DMGetLabel(plex.dm, "exterior_facets".encode(), &exterior))
    CHKERR(DMGetLabel(plex.dm, FACE_SETS_LABEL.encode(), &subdomain))
    CHKERR(DMLabelCreateIndex(exterior, fstart, fend))

    for c in range(cstart, cend):
        CHKERR(PetscSectionGetOffset(cell_numbering.sec, c, &cell))
        fi = 0
        for p in range(nclosure):
            point = cell_closures[cell, p]
            # This is a facet point
            if fstart <= point < fend:
                # Get exterior label
                DMLabelHasPoint(exterior, point, &is_exterior)
                cell_facets[cell, fi, 0] = <np.int8_t>(not is_exterior)
                if subdomain != NULL:
                    # Get subdomain marker
                    CHKERR(DMLabelGetValue(subdomain, point, &marker))
                    cell_facets[cell, fi, 1] = <np.int8_t>marker
                else:
                    cell_facets[cell, fi, 1] = -1

                fi += 1

    CHKERR(DMLabelDestroyIndex(exterior))
    return cell_facets

@cython.boundscheck(False)
@cython.wraparound(False)
def reordered_coords(PETSc.DM plex, PETSc.Section global_numbering, shape):
    """Return coordinates for the plex, reordered according to the
    global numbering permutation for the coordinate function space.

    Shape is a tuple of (plex.numVertices(), geometric_dim)."""
    cdef:
        PetscInt v, vStart, vEnd, offset
        PetscInt i, dim = shape[1]
        np.ndarray[PetscReal, ndim=2, mode="c"] plex_coords, coords

    plex_coords = plex.getCoordinatesLocal().array.reshape(shape)
    coords = np.empty_like(plex_coords)
    vStart, vEnd = plex.getDepthStratum(0)

    for v in range(vStart, vEnd):
        CHKERR(PetscSectionGetOffset(global_numbering.sec, v, &offset))
        for i in range(dim):
            coords[offset, i] = plex_coords[v - vStart, i]

    return coords

@cython.boundscheck(False)
@cython.wraparound(False)
def mark_entity_classes(PETSc.DM plex):
    """Mark all points in a given Plex according to the PyOP2 entity
    classes:

    core   : owned and not in send halo
    owned  : owned and in send halo
    ghost  : in halo

    :arg plex: The DMPlex object encapsulating the mesh topology
    """
    cdef:
        PetscInt pStart, pEnd, cStart, cEnd
        PetscInt c, ci, p
        PetscInt nleaves
        PetscInt *closure = NULL
        PetscInt nclosure
        PetscInt *ilocal = NULL
        PetscBool non_exec
        PetscSFNode *iremote = NULL
        PETSc.SF point_sf = None
        PetscBool is_ghost, is_owned
        DMLabel lbl_core, lbl_owned, lbl_ghost

    pStart, pEnd = plex.getChart()
    cStart, cEnd = plex.getHeightStratum(0)

    plex.createLabel("pyop2_core")
    plex.createLabel("pyop2_owned")
    plex.createLabel("pyop2_ghost")

    CHKERR(DMGetLabel(plex.dm, b"pyop2_core", &lbl_core))
    CHKERR(DMGetLabel(plex.dm, b"pyop2_owned", &lbl_owned))
    CHKERR(DMGetLabel(plex.dm, b"pyop2_ghost", &lbl_ghost))

    if plex.comm.size > 1:
        # Mark ghosts from point overlap SF
        point_sf = plex.getPointSF()
        CHKERR(PetscSFGetGraph(point_sf.sf, NULL, &nleaves, &ilocal, NULL))
        for p in range(nleaves):
            CHKERR(DMLabelSetValue(lbl_ghost, ilocal[p], 1))
    else:
        # If sequential mark all points as core
        for p in range(pStart, pEnd):
            CHKERR(DMLabelSetValue(lbl_core, p, 1))
        return

    CHKERR(DMLabelCreateIndex(lbl_ghost, pStart, pEnd))
    # If any entity in closure(cell) is in the halo, then all those
    # entities in closure(cell) that are not in the halo are owned,
    # but not core.
    for c in range(cStart, cEnd):
        CHKERR(DMPlexGetTransitiveClosure(plex.dm, c,
                                          PETSC_TRUE,
                                          &nclosure,
                                          &closure))
        is_owned = PETSC_FALSE
        for ci in range(nclosure):
            p = closure[2*ci]
            CHKERR(DMLabelHasPoint(lbl_ghost, p, &is_ghost))
            if is_ghost:
                is_owned = PETSC_TRUE
                break
        if is_owned:
            for ci in range(nclosure):
                p = closure[2*ci]
                CHKERR(DMLabelHasPoint(lbl_ghost, p, &is_ghost))
                if not is_ghost:
                    CHKERR(DMLabelSetValue(lbl_owned, p, 1))
    if closure != NULL:
        CHKERR(DMPlexRestoreTransitiveClosure(plex.dm, 0, PETSC_TRUE,
                                              NULL, &closure))
    # Mark all remaining points as core
    CHKERR(DMLabelCreateIndex(lbl_owned, pStart, pEnd))
    for p in range(pStart, pEnd):
        CHKERR(DMLabelHasPoint(lbl_owned, p, &is_owned))
        CHKERR(DMLabelHasPoint(lbl_ghost, p, &is_ghost))
        if not is_ghost and not is_owned:
            CHKERR(DMLabelSetValue(lbl_core, p, 1))
    CHKERR(DMLabelDestroyIndex(lbl_owned))
    CHKERR(DMLabelDestroyIndex(lbl_ghost))


@cython.boundscheck(False)
@cython.wraparound(False)
def get_entity_classes(PETSc.DM plex):
    """Builds PyOP2 entity class offsets for all entity levels.

    :arg plex: The DMPlex object encapsulating the mesh topology
    """
    cdef:
        np.ndarray[PetscInt, ndim=2, mode="c"] entity_class_sizes
        np.ndarray[PetscInt, mode="c"] eStart, eEnd
        PetscInt depth, d, i, ci, class_size, start, end
        PetscInt *indices = NULL
        PETSc.IS class_is

    depth = plex.getDimension() + 1
    entity_class_sizes = np.zeros((depth, 3), dtype=IntType)
    eStart = np.zeros(depth, dtype=IntType)
    eEnd = np.zeros(depth, dtype=IntType)
    for d in range(depth):
        CHKERR(DMPlexGetDepthStratum(plex.dm, d, &start, &end))
        eStart[d] = start
        eEnd[d] = end

    for i, op2class in enumerate([b"pyop2_core",
                                  b"pyop2_owned",
                                  b"pyop2_ghost"]):
        class_is = plex.getStratumIS(op2class, 1)
        class_size = plex.getStratumSize(op2class, 1)
        if class_size > 0:
            CHKERR(ISGetIndices(class_is.iset, &indices))
            for ci in range(class_size):
                for d in range(depth):
                    if eStart[d] <= indices[ci] < eEnd[d]:
                        entity_class_sizes[d, i] += 1
                        break
            CHKERR(ISRestoreIndices(class_is.iset, &indices))

    # PyOP2 entity class indices are additive
    for d in range(depth):
        for i in range(1, 3):
            entity_class_sizes[d, i] += entity_class_sizes[d, i-1]
    return entity_class_sizes


@cython.boundscheck(False)
@cython.wraparound(False)
def get_cell_markers(PETSc.DM plex, PETSc.Section cell_numbering,
                     subdomain_id):
    """Get the cells marked by a given subdomain_id.

    :arg plex: The DM for the mesh topology
    :arg cell_numbering: Section mapping plex cell points to firedrake cell indices.
    :arg subdomain_id: The subdomain_id to look for.

    :raises ValueError: if the subdomain_id is not valid.
    :returns: A numpy array (possibly empty) of the cell ids.
    """
    cdef:
        PetscInt i, cEnd, offset, c
        np.ndarray[PetscInt, ndim=1, mode="c"] cells
        np.ndarray[PetscInt, ndim=1, mode="c"] indices

    if not plex.hasLabel(CELL_SETS_LABEL):
        return np.empty(0, dtype=IntType)
    vals = plex.getLabelIdIS(CELL_SETS_LABEL).indices
    comm = plex.comm.tompi4py()

    def merge_ids(x, y, datatype):
        return x.union(y)

    op = MPI.Op.Create(merge_ids, commute=True)

    all_ids = np.asarray(sorted(comm.allreduce(set(vals), op=op)),
                         dtype=IntType)
    op.Free()
    if subdomain_id not in all_ids:
        raise ValueError("Invalid subdomain_id %d not in %s" % (subdomain_id, vals))

    if subdomain_id not in vals:
        return np.empty(0, dtype=IntType)

    indices = plex.getStratumIS(CELL_SETS_LABEL, subdomain_id).indices
    cells = np.empty(indices.shape[0], dtype=IntType)
    cEnd = indices.shape[0]
    for i in range(cEnd):
        c = indices[i]
        CHKERR(PetscSectionGetOffset(cell_numbering.sec, c, &offset))
        cells[i] = offset
    return cells


@cython.boundscheck(False)
@cython.wraparound(False)
def get_facet_ordering(PETSc.DM plex, PETSc.Section facet_numbering):
    """Builds a list of all facets ordered according to the given numbering.

    :arg plex: The DMPlex object encapsulating the mesh topology
    :arg facet_numbering: A Section describing the global facet numbering
    """
    cdef:
        PetscInt fi, fStart, fEnd, offset
        np.ndarray[PetscInt, ndim=1, mode="c"] facets

    size = facet_numbering.getStorageSize()
    facets = np.empty(size, dtype=IntType)
    fStart, fEnd = plex.getHeightStratum(1)
    for fi in range(fStart, fEnd):
        CHKERR(PetscSectionGetOffset(facet_numbering.sec, fi, &offset))
        facets[offset] = fi
    return facets


@cython.boundscheck(False)
@cython.wraparound(False)
def get_facet_markers(PETSc.DM dm, np.ndarray[PetscInt, ndim=1, mode="c"] facets):
    """Get an array of facet labels in the mesh.

    :arg dm: The DM that contains labels.
    :arg facets: The array of facet points.
    :returns: a numpy array of facet ids (or None if all facets had
        the default marker).
    """
    cdef:
        PetscInt nfacet, f, val
        np.ndarray[PetscInt, ndim=1, mode="c"] ids
        DMLabel label = NULL
        PetscBool all_default = PETSC_TRUE
    ids = np.empty_like(facets)
    nfacet = facets.shape[0]
    CHKERR(DMGetLabel(dm.dm, FACE_SETS_LABEL.encode(), &label))
    for f in range(nfacet):
        CHKERR(DMLabelGetValue(label, facets[f], &val))
        if val != -1:
            all_default = PETSC_FALSE
        ids[f] = val
    if all_default:
        return None
    else:
        return ids


@cython.boundscheck(False)
@cython.wraparound(False)
def get_facets_by_class(PETSc.DM plex, label,
                        np.ndarray[PetscInt, ndim=1, mode="c"] ordering):
    """Builds a list of all facets ordered according to PyOP2 entity
    classes and computes the respective class offsets.

    :arg plex: The DMPlex object encapsulating the mesh topology
    :arg ordering: An array giving the global traversal order of facets
    :arg label: Label string that marks the facets to order
    """
    cdef:
        PetscInt dim, fi, ci, nfacets, nclass, lbl_val, o, f, fStart, fEnd
        PetscInt pStart, pEnd
        PetscInt *indices = NULL
        PETSc.IS class_is = None
        PetscBool has_point, is_class
        DMLabel lbl_facets, lbl_class
        np.ndarray[PetscInt, ndim=1, mode="c"] facets

    dim = plex.getDimension()
    fStart, fEnd = plex.getHeightStratum(1)
    pStart, pEnd = plex.getChart()
    CHKERR(DMGetLabel(plex.dm, <const char*>label, &lbl_facets))
    CHKERR(DMLabelCreateIndex(lbl_facets, fStart, fEnd))
    nfacets = plex.getStratumSize(label, 1)
    facets = np.empty(nfacets, dtype=IntType)
    facet_classes = [0, 0, 0]
    fi = 0

    for i, op2class in enumerate([b"pyop2_core",
                                  b"pyop2_owned",
                                  b"pyop2_ghost"]):
        CHKERR(DMGetLabel(plex.dm, op2class, &lbl_class))
        CHKERR(DMLabelCreateIndex(lbl_class, pStart, pEnd))
        nclass = plex.getStratumSize(op2class, 1)
        if nclass > 0:
            for o in range(ordering.shape[0]):
                f = ordering[o]
                CHKERR(DMLabelHasPoint(lbl_facets, f, &has_point))
                CHKERR(DMLabelHasPoint(lbl_class, f, &is_class))
                if has_point and is_class:
                    facets[fi] = f
                    fi += 1
        facet_classes[i] = fi
        CHKERR(DMLabelDestroyIndex(lbl_class))
    CHKERR(DMLabelDestroyIndex(lbl_facets))
    return facets, facet_classes


@cython.boundscheck(False)
@cython.wraparound(False)
def validate_mesh(PETSc.DM plex):
    """Perform some validation of the input mesh.

    :arg plex: The DMPlex object encapsulating the mesh topology."""
    cdef:
        PetscInt  pStart, pEnd, cStart, cEnd, p, c, ci
        PetscInt  nclosure, nseen
        PetscInt *closure = NULL
        PetscBT   seen = NULL
        PetscBool flag

    from mpi4py import MPI

    pStart, pEnd = plex.getChart()
    cStart, cEnd = plex.getHeightStratum(0)

    CHKERR(PetscBTCreate(pEnd - pStart, &seen))
    nseen = 0
    # Walk the cells, counting the number of points we can traverse in
    # the closure.
    for c in range(cStart, cEnd):
        CHKERR(DMPlexGetTransitiveClosure(plex.dm, c,
                                          PETSC_TRUE,
                                          &nclosure,
                                          &closure))
        for ci in range(nclosure):
            p = closure[2*ci]
            if not PetscBTLookup(seen, p):
                nseen += 1
                PetscBTSet(seen, p)

    if closure != NULL:
        CHKERR(DMPlexRestoreTransitiveClosure(plex.dm, 0, PETSC_TRUE,
                                              NULL, &closure))
    CHKERR(PetscBTDestroy(&seen))

    # Check validity on all processes
    valid = plex.comm.tompi4py().allreduce(nseen == pEnd - pStart,
                                           op=MPI.LAND)
    if not valid:
        raise ValueError("Provided mesh has some entities not reachable by traversing cells (maybe rogue vertices?)")


@cython.boundscheck(False)
@cython.wraparound(False)
def plex_renumbering(PETSc.DM plex,
                     np.ndarray entity_classes,
                     np.ndarray[PetscInt, ndim=1, mode="c"] reordering=None):
    """
    Build a global node renumbering as a permutation of Plex points.

    :arg plex: The DMPlex object encapsulating the mesh topology
    :arg entity_classes: Array of entity class offsets for
         each dimension.
    :arg reordering: A reordering from reordered to original plex
         points used to provide the traversal order of the cells
         (i.e. the inverse of the ordering obtained from
         DMPlexGetOrdering).  Optional, if not provided (or ``None``),
         no reordering is applied and the plex is traversed in
         original order.

    The node permutation is derived from a depth-first traversal of
    the Plex graph over each entity class in turn. The returned IS
    is the Plex -> PyOP2 permutation.
    """
    cdef:
        PetscInt dim, cStart, cEnd, nfacets, nclosure, c, ci, l, p, f
        PetscInt pStart, pEnd, cell
        np.ndarray[PetscInt, ndim=1, mode="c"] lidx, ncells
        PetscInt *facets = NULL
        PetscInt *closure = NULL
        PetscInt *perm = NULL
        PETSc.IS facet_is = None
        PETSc.IS perm_is = None
        PetscBT seen = NULL
        PetscBool has_point
        DMLabel labels[3]
        bint reorder = reordering is not None

    dim = plex.getDimension()
    pStart, pEnd = plex.getChart()
    cStart, cEnd = plex.getHeightStratum(0)
    CHKERR(PetscMalloc1(pEnd - pStart, &perm))
    CHKERR(PetscBTCreate(pEnd - pStart, &seen))
    ncells = np.zeros(3, dtype=IntType)

    # Get label pointers and label-specific array indices
    CHKERR(DMGetLabel(plex.dm, b"pyop2_core", &labels[0]))
    CHKERR(DMGetLabel(plex.dm, b"pyop2_owned", &labels[1]))
    CHKERR(DMGetLabel(plex.dm, b"pyop2_ghost", &labels[2]))
    for l in range(3):
        CHKERR(DMLabelCreateIndex(labels[l], pStart, pEnd))
    entity_classes = entity_classes.astype(IntType)
    lidx = np.zeros(3, dtype=IntType)
    lidx[1] = sum(entity_classes[:, 0])
    lidx[2] = sum(entity_classes[:, 1])

    for c in range(pStart, pEnd):
        if reorder:
            cell = reordering[c]
        else:
            cell = c

        # We always re-order cell-wise so that we inherit any cache
        # coherency from the reordering provided by the Plex
        if cStart <= cell < cEnd:

            # Get  cell closure
            CHKERR(DMPlexGetTransitiveClosure(plex.dm, cell,
                                              PETSC_TRUE,
                                              &nclosure,
                                              &closure))
            for ci in range(nclosure):
                p = closure[2*ci]
                if not PetscBTLookup(seen, p):
                    for l in range(3):
                        CHKERR(DMLabelHasPoint(labels[l], p, &has_point))
                        if has_point:
                            PetscBTSet(seen, p)
                            perm[lidx[l]] = p
                            lidx[l] += 1
                            break

    if closure != NULL:
        CHKERR(DMPlexRestoreTransitiveClosure(plex.dm, 0, PETSC_TRUE,
                                              NULL, &closure))
    for c in range(3):
        CHKERR(DMLabelDestroyIndex(labels[c]))

    CHKERR(PetscBTDestroy(&seen))
    perm_is = PETSc.IS().create(comm=plex.comm)
    perm_is.setType("general")
    CHKERR(ISGeneralSetIndices(perm_is.iset, pEnd - pStart,
                               perm, PETSC_OWN_POINTER))
    return perm_is

@cython.boundscheck(False)
@cython.wraparound(False)
def get_cell_remote_ranks(PETSc.DM plex):
    """Returns an array assigning the rank of the owner to each
    locally visible cell. Locally owned cells have -1 assigned to them.

    :arg plex: The DMPlex object encapsulating the mesh topology
    """
    cdef:
        PetscInt cStart, cEnd, ncells, i
        PETSc.SF sf
        PetscInt nroots, nleaves
        PetscInt *ilocal
        PetscSFNode *iremote
        np.ndarray[PetscInt, ndim=1, mode="c"] result

    cStart, cEnd = plex.getHeightStratum(0)
    ncells = cEnd - cStart

    result = np.full(ncells, -1, dtype=IntType)
    if plex.comm.size > 1:
        sf = plex.getPointSF()
        CHKERR(PetscSFGetGraph(sf.sf, &nroots, &nleaves, &ilocal, &iremote))

        for i in range(nleaves):
            if cStart <= ilocal[i] < cEnd:
                result[ilocal[i] - cStart] = iremote[i].rank

    return result

cdef inline PetscInt cneg(PetscInt i):
    """complementary inverse"""
    return -(i + 1)

cdef inline PetscInt cabs(PetscInt i):
    """complementary absolute value"""
    if i >= 0:
        return i
    else:
        return cneg(i)

cdef inline void get_edge_global_vertices(PETSc.DM plex,
                                          PETSc.Section vertex_numbering,
                                          PetscInt facet,
                                          PetscInt *global_v):
    """Returns the global numbers of the vertices of an edge.

    :arg plex: The DMPlex object encapsulating the mesh topology
    :arg vertex_numbering: Section describing the universal vertex numbering
    :arg facet: The edge
    :arg global_v: Return buffer, must have capacity for 2 values
    """
    cdef:
        PetscInt nvertices, ndofs
        PetscInt *vs = NULL

    CHKERR(DMPlexGetConeSize(plex.dm, facet, &nvertices))
    assert nvertices == 2

    CHKERR(DMPlexGetCone(plex.dm, facet, &vs))

    CHKERR(PetscSectionGetDof(vertex_numbering.sec, vs[0], &ndofs))
    assert cabs(ndofs) == 1
    CHKERR(PetscSectionGetDof(vertex_numbering.sec, vs[1], &ndofs))
    assert cabs(ndofs) == 1

    CHKERR(PetscSectionGetOffset(vertex_numbering.sec, vs[0], &global_v[0]))
    CHKERR(PetscSectionGetOffset(vertex_numbering.sec, vs[1], &global_v[1]))

    global_v[0] = cabs(global_v[0])
    global_v[1] = cabs(global_v[1])

cdef inline np.int8_t get_global_edge_orientation(PETSc.DM plex,
                                                  PETSc.Section vertex_numbering,
                                                  PetscInt facet):
    """Returns the local plex direction (ordering in plex cone) relative to
    the global edge direction (from smaller to greater global vertex number).

    :arg plex: The DMPlex object encapsulating the mesh topology
    :arg vertex_numbering: Section describing the universal vertex numbering
    :arg facet: The edge
    """
    cdef PetscInt v[2]
    get_edge_global_vertices(plex, vertex_numbering, facet, v)
    return v[0] > v[1]

cdef struct CommFacet:
    PetscInt remote_rank
    PetscInt global_u, global_v
    PetscInt local_facet

cdef int CommFacet_cmp(void *x_, void *y_) nogil:
    """Three-way comparison C function for CommFacet structs."""
    cdef:
        CommFacet *x = <CommFacet *>x_
        CommFacet *y = <CommFacet *>y_

    if x.remote_rank < y.remote_rank:
        return -1
    elif x.remote_rank > y.remote_rank:
        return 1

    if x.global_u < y.global_u:
        return -1
    elif x.global_u > y.global_u:
        return 1

    if x.global_v < y.global_v:
        return -1
    elif x.global_v > y.global_v:
        return 1

    return 0

@cython.boundscheck(False)
@cython.wraparound(False)
cdef inline void get_communication_lists(
    PETSc.DM plex, PETSc.Section vertex_numbering,
    np.ndarray[PetscInt, ndim=1, mode="c"] cell_ranks,
    # Output parameters:
    PetscInt *nranks, PetscInt **ranks, PetscInt **offsets,
    PetscInt **facets, PetscInt **facet2index):

    """Creates communication lists for shared facet information exchange.

    :arg plex: The DMPlex object encapsulating the mesh topology
    :arg vertex_numbering: Section describing the universal vertex numbering
    :arg cell_ranks: MPI rank of the owner of each (visible) non-owned cell,
                     or -1 for (locally) owned cell.

    :arg nranks: Number of neighbouring MPI nodes (return value)
    :arg ranks: MPI ranks of neigbours (return value)
    :arg offsets: Offset for each neighbour in the data buffer (return value)
    :arg facets: Array of local plex facet numbers of shared facets
                 (return value)
    :arg facet2index: Maps local facet numbers to indices in the communication
                      buffer, inverse of 'facets' (return value)
    """
    cdef:
        int comm_size = plex.comm.size
        PetscInt cStart, cEnd
        PetscInt nfacets, fStart, fEnd, f
        PetscInt i, k, support_size
        PetscInt *support = NULL
        PetscInt local_count, remote
        PetscInt v[2]
        PetscInt *facet_ranks = NULL
        PetscInt *nfacets_per_rank = NULL

        CommFacet *cfacets = NULL

    cStart, cEnd = plex.getHeightStratum(0)
    fStart, fEnd = plex.getHeightStratum(1)
    nfacets = fEnd - fStart

    CHKERR(PetscMalloc1(nfacets, &facet_ranks))
    memset(facet_ranks, -1, nfacets * sizeof(PetscInt))

    # Determines which facets are shared, and which MPI process
    # they are shared with.
    for f in range(fStart, fEnd):
        CHKERR(DMPlexGetSupportSize(plex.dm, f, &support_size))
        CHKERR(DMPlexGetSupport(plex.dm, f, &support))

        local_count = 0
        remote = -1
        for i in range(support_size):
            if cell_ranks[support[i] - cStart] >= 0:
                remote = cell_ranks[support[i] - cStart]
            else:
                local_count += 1

        if local_count == 1:
            facet_ranks[f - fStart] = remote

    # Counts how many facets are shared with each MPI node
    CHKERR(PetscMalloc1(comm_size, &nfacets_per_rank))
    memset(nfacets_per_rank, 0, comm_size * sizeof(PetscInt))

    for i in range(nfacets):
        if facet_ranks[i] != -1:
            nfacets_per_rank[facet_ranks[i]] += 1

    # Counts how many MPI nodes shall this node communicate with
    nranks[0] = 0
    for i in range(comm_size):
        if nfacets_per_rank[i] != 0:
            nranks[0] += 1

    # Creates list of neighbours, and their offsets
    # in the communication buffer.
    #
    # Information about facets shared with rank 'i'
    # should be between offsets[i] (inclusive) and
    # offset[i+1] (exclusive) in the buffer.
    CHKERR(PetscMalloc1(nranks[0], ranks))
    CHKERR(PetscMalloc1(nranks[0]+1, offsets))

    offsets[0][0] = 0
    k = 0
    for i in range(comm_size):
        if nfacets_per_rank[i] != 0:
            ranks[0][k] = i
            offsets[0][k+1] = offsets[0][k] + nfacets_per_rank[i]
            k += 1

    CHKERR(PetscFree(nfacets_per_rank))

    # Sort the facets based on
    # 1. Remote rank - so they occupy the right section of the buffer.
    # 2. Global vertex numbers - so the same order is used on both sides.
    CHKERR(PetscMalloc1(offsets[0][nranks[0]], &cfacets))

    k = 0
    for f in range(fStart, fEnd):
        if facet_ranks[f - fStart] != -1:
            cfacets[k].remote_rank = facet_ranks[f - fStart]
            get_edge_global_vertices(plex, vertex_numbering, f, v)
            if v[0] < v[1]:
                cfacets[k].global_u = v[0]
                cfacets[k].global_v = v[1]
            else:
                cfacets[k].global_u = v[1]
                cfacets[k].global_v = v[0]
            cfacets[k].local_facet = f
            k += 1
    CHKERR(PetscFree(facet_ranks))
    qsort(cfacets, offsets[0][nranks[0]], sizeof(CommFacet), &CommFacet_cmp)

    # For debugging purposes:
    #
    # for i in range(offsets[0][nranks[0]]):
    #     print "(%d/%d): %d = (%d, %d) -> %d" % (_MPI.comm.rank,
    #                                             _MPI.comm.size,
    #                                             cfacets[i].local_facet,
    #                                             cfacets[i].global_u,
    #                                             cfacets[i].global_v,
    #                                             cfacets[i].remote_rank)

    CHKERR(PetscMalloc1(offsets[0][nranks[0]], facets))
    CHKERR(PetscMalloc1(nfacets, facet2index))
    memset(facet2index[0], -1, nfacets * sizeof(PetscInt))

    for i in range(offsets[0][nranks[0]]):
        facets[0][i] = cfacets[i].local_facet
        facet2index[0][facets[0][i] - fStart] = i
    CHKERR(PetscFree(cfacets))

    # For debugging purposes:
    #
    # for i in range(nfacets):
    #     if facet2index[0][i] != -1:
    #         print "(%d/%d): [%d] = %d" % (_MPI.comm.rank,
    #                                       _MPI.comm.size,
    #                                       facet2index[0][i],
    #                                       fStart + i)

@cython.profile(False)
cdef inline void plex_get_restricted_support(PETSc.DM plex,
                                             PetscInt *cell_ranks,
                                             PetscInt f,
                                             # Output parameters:
                                             PetscInt *size,
                                             PetscInt *outbuf):
    """Returns the owned cells incident to a given facet.

    :arg plex: The DMPlex object encapsulating the mesh topology
    :arg cell_ranks: MPI rank of the owner of each (visible) non-owned cell,
                     or -1 for (locally) owned cell.
    :arg f: Facet, whose owned support is the result
    :arg size: Length of the result
    :arg outbuf: Preallocated output buffer
    """
    cdef:
        PetscInt cStart, cEnd, c
        PetscInt support_size
        PetscInt *support = NULL
        PetscInt i, k

    CHKERR(DMPlexGetHeightStratum(plex.dm, 0, &cStart, &cEnd))

    CHKERR(DMPlexGetSupportSize(plex.dm, f, &support_size))
    CHKERR(DMPlexGetSupport(plex.dm, f, &support))

    k = 0
    for i in range(support_size):
        if cell_ranks[support[i] - cStart] < 0:
            outbuf[k] = support[i]
            k += 1
    size[0] = k

@cython.cdivision(True)
cdef inline PetscInt traverse_cell_string(PETSc.DM plex,
                                          PetscInt first_facet,
                                          PetscInt cell,
                                          PetscInt *cell_ranks,
                                          np.int8_t *orientations):
    """Takes a start facet, and a direction (which of the, possibly two, cells
    it is adjacent to) and propagates that facet's orientation as far as
    possible by orienting the "opposite" facet in the cell then moving to the
    next cell.

    :arg plex: The DMPlex object encapsulating the mesh topology
    :arg first_facet: Facet to start traversal with
    :arg cell: One of the cells incident to 'first_facet', determines
               the direction of traversal.
    :arg cell_ranks: MPI rank of the owner of each (visible) non-owned cell,
                     or -1 for (locally) owned cell.
    :arg orientations: Facet orientations relative to the plex.
                       -1: orientation not set
                        0: orientation is same as in (local) plex
                       +1: orientation is the opposite of that in plex
                       THIS ARRAY IS UPDATED BY THIS FUNCTION.

    Returns the plex number of the facet visited last, or -1 if
    'first_facet' is part of a closed loop.

    Facets not incident to an owned cell are ignored.

    Facet orientations are aligned to match the orientation, which was
    assigned to orientations[first_facet - fStart].
    """
    cdef:
        PetscInt fStart, fEnd
        PetscInt from_facet = first_facet
        PetscInt to_facet
        PetscInt c = cell
        np.int8_t plex_orientation

        PetscInt local_from, local_to

        PetscInt cone_size, support_size
        PetscInt *cone = NULL
        PetscInt *cone_orient = NULL
        PetscInt support[2]
        PetscInt i, ncells_adj

    CHKERR(DMPlexGetHeightStratum(plex.dm, 1, &fStart, &fEnd))

    # Retrieve orientation of first facet
    plex_orientation = orientations[first_facet - fStart]

    while True:
        CHKERR(DMPlexGetConeSize(plex.dm, c, &cone_size))
        assert cone_size == 4

        CHKERR(DMPlexGetCone(plex.dm, c, &cone))
        local_from = 0
        while cone[local_from] != from_facet and local_from < cone_size:
            local_from += 1
        assert local_from < cone_size

        local_to = (local_from + 2) % 4
        to_facet = cone[local_to]

        CHKERR(DMPlexGetConeOrientation(plex.dm, c, &cone_orient))
        plex_orientation ^= (cone_orient[local_from] < 0) ^ True ^ (cone_orient[local_to] < 0)

        # Store orientation of next facet
        orientations[to_facet - fStart] = plex_orientation

        if to_facet == first_facet:
            # Closed loop
            return -1

        plex_get_restricted_support(plex, cell_ranks, to_facet, &support_size, support)

        ncells_adj = 0
        for i in range(support_size):
            if support[i] != c:
                ncells_adj += 1

        if ncells_adj == 0:
            # Reached boundary of local domain
            return to_facet
        elif ncells_adj == 1:
            # Continue with next cell
            for i in range(support_size):
                if support[i] != c:
                    from_facet = to_facet
                    c = support[i]
                    break
        else:
            assert ncells_adj > 1
            raise RuntimeError("Facet belongs to more than two quadrilaterals!")

    # We must not reach this point here.
    raise RuntimeError("This should never happen!")

@cython.boundscheck(False)
@cython.wraparound(False)
cdef locally_orient_quadrilateral_plex(PETSc.DM plex,
                                       PETSc.Section vertex_numbering,
                                       PetscInt *cell_ranks,
                                       PetscInt *facet2index,
                                       PetscInt nfacets_shared,
                                       np.int8_t *orientations):
    """Locally orient the facets (edges) of a quadrilateral plex, and
    derive the dependency information of shared facets.

    :arg plex: The DMPlex object encapsulating the mesh topology
    :arg vertex_numbering: Section describing the universal vertex numbering
    :arg cell_ranks: MPI rank of the owner of each (visible) non-owned cell,
                     or -1 for (locally) owned cell.
    :arg facet2index: Maps plex facet numbers to their index in the buffer
                      of shared facets.
    :arg nfacets_shared: Number of facets shared with other MPI nodes.
    :arg orientations: Facet orientations relative to the plex.
                       -1: orientation not set
                        0: orientation is same as in (local) plex
                       +1: orientation is the opposite of that in plex
                       THIS ARRAY IS UPDATED BY THIS FUNCTION.

    Returns an array of size 'nfacets_shared', which tells for each shared
    facet which other shared facet needs update, if any, when a shared facet
    is flipped.
     * Equal to 'nfacets_shared': no other facet requires update.
     * Non-negative value: index of shared facet,
                           which must have the same global orientation.
     * Negative value 'i': cneg(i) is the index of the shared facet,
                           which must have opposite global orientation.
    """
    cdef:
        PetscInt nfacets, fStart, fEnd, f
        PetscInt size
        PetscInt support[2]
        PetscInt start_facet, end_facet
        np.int8_t twist
        PetscInt i, j
        np.ndarray[PetscInt, ndim=1, mode="c"] result

    fStart, fEnd = plex.getHeightStratum(1)
    nfacets = fEnd - fStart

    result = np.empty(nfacets_shared, dtype=IntType)

    # Here we walk over all the known facets, if it is not oriented already.
    for f in range(fStart, fEnd):
        if orientations[f - fStart] < 0:
            orientations[f - fStart] = 0

            plex_get_restricted_support(plex, cell_ranks, f, &size, support)
            assert 0 <= size <= 2
            if size == 0:
                # Facet is interior to some other MPI process, ignored
                continue

            # Propagate the orientation of this facet as far as possible
            end_facet = traverse_cell_string(plex, f, support[0],
                                             cell_ranks, orientations)
            if end_facet == -1:
                # Closed loop
                if orientations[f - fStart]:
                    # Moebius strip found
                    #
                    # So we came round a loop and found that the last cell we
                    # hit claims that the end_facet must be flipped then there
                    # must be a twist in the loop, because the first facet
                    # (which is the same) should have had no flip.
                    raise RuntimeError("Moebius strip found in the mesh.")
            else:
                if size == 1:
                    # 'f' is at local domain boundary
                    start_facet = f
                else:
                    # Here we potentially walk off in the other direction
                    start_facet = traverse_cell_string(plex, f, support[1],
                                                       cell_ranks, orientations)

                i = facet2index[start_facet - fStart]
                j = facet2index[end_facet - fStart]
                if i >= 0 or j >= 0:
                    # Either the start or the end facet is shared
                    # with remote processes
                    twist = 0
                    twist ^= get_global_edge_orientation(plex,
                                                         vertex_numbering,
                                                         start_facet)
                    twist ^= orientations[start_facet - fStart]
                    twist ^= orientations[end_facet - fStart]
                    twist ^= get_global_edge_orientation(plex,
                                                         vertex_numbering,
                                                         end_facet)

                    # If the other end of the string is local (not shared), then
                    # no propagation to remote ranks at the other end is needed.
                    if i == -1:
                        result[j] = nfacets_shared
                    elif j == -1:
                        result[i] = nfacets_shared
                    # If other end of the string is shared, then propagation
                    # must take place, the sign tells you whether an orientation
                    # flip is required and the value tells you which facet.
                    elif twist == 0:
                        result[i] = j
                        result[j] = i
                    else:
                        result[i] = cneg(j)
                        result[j] = cneg(i)

    # At the end of this function we have provided a consistent orientation
    # to the local plex, in O(nfacets) time, and we are returning, for all
    # shared facets, information about whether they will require a round of
    # communications when we try and provide a globally consistent orientation.
    return result

@cython.boundscheck(False)
@cython.wraparound(False)
cdef inline void exchange_edge_orientation_data(
    PetscInt nranks, PetscInt *ranks, PetscInt *offsets,
    np.ndarray[PetscInt, ndim=1, mode="c"] ours,
    np.ndarray[PetscInt, ndim=1, mode="c"] theirs,
    MPI.Comm comm):

    """Exchange edge orientation data between neighbouring MPI nodes.

    :arg nranks: Number of neighbouring MPI nodes
    :arg ranks: MPI ranks of neigbours
    :arg offsets: Offset for each neighbour in the data buffer
    :arg ours: Local data, to be sent to neigbours
    :arg theirs: Remote data, to be received from neighbours (return value)
    :arg comm: MPI Communicator.
    """
    cdef PetscInt ri

    # Initiate receiving
    recv_reqs = []
    for ri in range(nranks):
        recv_reqs.append(comm.Irecv(theirs[offsets[ri] : offsets[ri+1]], ranks[ri]))

    # Initiate sending
    send_reqs = []
    for ri in range(nranks):
        send_reqs.append(comm.Isend(ours[offsets[ri] : offsets[ri+1]], ranks[ri]))

    # Wait for completion
    for req in recv_reqs:
        req.Wait()
    for req in send_reqs:
        req.Wait()

@cython.boundscheck(False)
@cython.wraparound(False)
def quadrilateral_facet_orientations(
    PETSc.DM plex, PETSc.Section vertex_numbering,
    np.ndarray[PetscInt, ndim=1, mode="c"] cell_ranks):

    """Returns globally synchronised facet orientations (edge directions)
    incident to locally owned quadrilateral cells.

    :arg plex: The DMPlex object encapsulating the mesh topology
    :arg vertex_numbering: Section describing the universal vertex numbering
    :arg cell_ranks: MPI rank of the owner of each (visible) non-owned cell,
                     or -1 for (locally) owned cell.
    """
    cdef:
        PetscInt nranks
        PetscInt *ranks = NULL
        PetscInt *offsets = NULL
        PetscInt *facets = NULL
        PetscInt *facet2index = NULL

        MPI.Comm comm = plex.comm.tompi4py()
        PetscInt nfacets, nfacets_shared, fStart, fEnd

        np.ndarray[PetscInt, ndim=1, mode="c"] affects
        np.ndarray[PetscInt, ndim=1, mode="c"] ours, theirs
        PetscInt conflict, value, f, i, j

        PetscInt ci, size
        PetscInt cells[2]

        np.ndarray[np.int8_t, ndim=1, mode="c"] result

    # Get communication lists
    get_communication_lists(plex, vertex_numbering, cell_ranks,
                            &nranks, &ranks, &offsets, &facets, &facet2index)
    nfacets_shared = offsets[nranks]

    # Discover edge direction dependencies in the mesh locally
    fStart, fEnd = plex.getHeightStratum(1)
    nfacets = fEnd - fStart

    result = np.full(nfacets, -1, dtype=np.int8)
    affects = locally_orient_quadrilateral_plex(plex,
                                                vertex_numbering,
                                                <PetscInt *>cell_ranks.data,
                                                facet2index,
                                                nfacets_shared,
                                                <np.int8_t *>result.data)
    CHKERR(PetscFree(facet2index))

    # Initialise shared edge directions and assign weights
    #
    # "cabs" of the values in 'ours' and 'theirs' is voting strength, and
    # the sign tells the edge direction. Positive sign implies that the edge
    # points from the vertex with the smaller global number to the vertex with
    # the greater global number, negative implies otherwise.
    ours = comm.size * np.arange(nfacets_shared, dtype=IntType) + comm.rank

    # We update these values based on the local connections
    # before we do any communication.
    for i in range(nfacets_shared):
        if affects[i] != nfacets_shared:
            j = cabs(affects[i])
            if cabs(ours[i]) < cabs(ours[j]):
                if affects[i] >= 0:
                    ours[i] = ours[j]
                else:
                    ours[i] = cneg(ours[j])

    # 'ours' is full of the local view of what the orientations are,
    # and 'theirs' will be filled by the remote orientation view.
    theirs = np.empty_like(ours)

    # Synchronise shared edge directions in parallel
    conflict = int(comm.size > 1)
    while conflict != 0:
        # Populate 'theirs' by communication from the 'ours' of others.
        exchange_edge_orientation_data(nranks, ranks, offsets, ours, theirs, comm)

        conflict = 0
        for i in range(nfacets_shared):
            if ours[i] != theirs[i] and cabs(ours[i]) == cabs(theirs[i]):
                # Moebius strip found
                raise RuntimeError("Moebius strip found in the mesh.")

            # If the remote value is stronger, ...
            if cabs(ours[i]) < cabs(theirs[i]):
                # ... we adopt it, ...
                ours[i] = theirs[i]

                # ... and propagate, if the other end is shared as well.
                if affects[i] != nfacets_shared:
                    j = cabs(affects[i])  # connected facet at the other end

                    # If the ribbon is twisted locally,
                    # we propagate the orientation accordingly.
                    if affects[i] >= 0:
                        value = ours[i]
                    else:
                        value = cneg(ours[i])

                    # If the other end does not have the same orientation as the
                    # orientation which propagates there, then the twist might
                    # need to travel further in that direction, therefore we
                    # require another round of orientation exchange.
                    if (ours[j] >= 0) ^ (value >= 0):
                        conflict = 1

                    # Please note that at this point cabs(value) is
                    # always greater than cabs(ours[j]).
                    ours[j] = value

        # If there was a conflict anywhere, do another round
        # of communication everywhere.
        conflict = comm.allreduce(conflict)

    CHKERR(PetscFree(ranks))
    CHKERR(PetscFree(offsets))

    # Reorient the strings of all the shared facets, so that
    # they will match the globally agreed orientations.
    for i in range(nfacets_shared):
        result[facets[i] - fStart] = -1

    for i in range(nfacets_shared):
        f = facets[i]
        if result[f - fStart] == -1:
            if get_global_edge_orientation(plex, vertex_numbering, f) ^ (ours[i] >= 0):
                orientation = 0
            else:
                orientation = 1

            plex_get_restricted_support(plex, <PetscInt *>cell_ranks.data, f,
                                        &size, cells)

            result[f - fStart] = orientation
            for ci in range(size):
                traverse_cell_string(plex, f, cells[ci],
                                     <PetscInt *>cell_ranks.data,
                                     <np.int8_t *>result.data)

    CHKERR(PetscFree(facets))
    return result

@cython.boundscheck(False)
@cython.wraparound(False)
def orientations_facet2cell(
    PETSc.DM plex, PETSc.Section vertex_numbering,
    np.ndarray[PetscInt, ndim=1, mode="c"] cell_ranks,
    np.ndarray[np.int8_t, ndim=1, mode="c"] facet_orientations,
    PETSc.Section cell_numbering):

    """Converts local quadrilateral facet orientations into
    global quadrilateral cell orientations.

    :arg plex: The DMPlex object encapsulating the mesh topology
    :arg vertex_numbering: Section describing the universal vertex numbering
    :arg facet_orientations: Facet orientations (edge directions) relative
                             to the local DMPlex ordering.
    :arg cell_numbering: Section describing the cell numbering
    """
    cdef:
        PetscInt c, cStart, cEnd, ncells, cell
        PetscInt fStart, fEnd
        PetscInt *cone = NULL
        PetscInt *cone_orient = NULL
        np.int8_t dst_orient[4]
        int i, off
        PetscInt facet, v, V
        np.ndarray[PetscInt, ndim=1, mode="c"] cell_orientations

    cStart, cEnd = plex.getHeightStratum(0)
    fStart, fEnd = plex.getHeightStratum(1)
    ncells = cEnd - cStart

    cell_orientations = np.zeros(ncells, dtype=IntType)

    for c in range(cStart, cEnd):
        if cell_ranks[c - cStart] < 0:
            CHKERR(PetscSectionGetOffset(cell_numbering.sec, c, &cell))

            CHKERR(DMPlexGetCone(plex.dm, c, &cone))
            CHKERR(DMPlexGetConeOrientation(plex.dm, c, &cone_orient))

            # Cone orientations describe which edges to flip (relative to
            # plex edge directions) to get circularly directed edges.
            #
            #   o--<--o
            #   |     |
            #   v     ^
            #   |     |
            #   o-->--o
            #
            # "facet_orientations" describe which edge to flip (relative
            # to plex edge directions) to get edge directions like below
            # for each quadrilateral:
            #
            #   o-->--o
            #   |     |
            #   ^     ^
            #   |     |
            #   X-->--o
            #
            # Their XOR describes the desired edge directions relative to
            # the traversal direction of the cone. This is always a
            # circular permutation of:
            #
            #   straight -- straight -- reverse -- reverse
            #
            for i in range(4):
                dst_orient[i] = (cone_orient[i] < 0) ^ facet_orientations[cone[i] - fStart]

            # We select vertex X (figure above) as starting vertex.
            # Both traversal order (CCW or CW) is fine. We choose the traversal
            # where the second vertex has the smaller global number.
            #
            # The other traversal other would be an equally good choice,
            # however, for cells in the halo, the same choice must be made in
            # each MPI process which sees that cell.
            #
            # To ensure this, we only calculate cell orientations for the
            # locally owned cells, and later exchange these values on the
            # halo cells.
            if dst_orient[2] and dst_orient[3]:
                off = 0
            elif dst_orient[3] and dst_orient[0]:
                off = 1
            elif dst_orient[0] and dst_orient[1]:
                off = 2
            elif dst_orient[1] and dst_orient[2]:
                off = 3
            else:
                raise RuntimeError("Please get the facet orientation right first!")

            # Cell orientation values are defined to be
            # the global number of the starting vertex.
            facet = cone[off]

            CHKERR(DMPlexGetCone(plex.dm, facet, &cone))
            if cone_orient[off] >= 0:
                v = cone[0]
            else:
                v = cone[1]

            CHKERR(PetscSectionGetOffset(vertex_numbering.sec, v, &V))
            cell_orientations[cell] = cabs(V)

    return cell_orientations


@cython.boundscheck(False)
@cython.wraparound(False)
def exchange_cell_orientations(
    PETSc.DM plex, PETSc.Section section,
    np.ndarray[PetscInt, ndim=1, mode="c"] orientations):

    """Halo exchange of cell orientations.

    :arg plex: The DMPlex object encapsulating the mesh topology
    :arg section: Section describing the cell numbering
    :arg orientations: Cell orientations to exchange,
                       values in the halo will be overwritten.
    """
    cdef:
        PETSc.SF sf
        PetscInt nroots, nleaves
        PetscInt *ilocal
        PetscSFNode *iremote
        MPI.Datatype dtype
        PETSc.Section new_section
        PetscInt *new_values = NULL
        PetscInt i, c, cStart, cEnd, l, r

    try:
        try:
            dtype = MPI.__TypeDict__[np.dtype(IntType).char]
        except AttributeError:
            dtype = MPI._typedict[np.dtype(IntType).char]
    except KeyError:
        raise ValueError("Don't know how to create datatype for %r", PETSc.IntType)
    # Halo exchange of cell orientations, i.e. receive orientations
    # from the owners in the halo region.
    if plex.comm.size > 1:
        sf = plex.getPointSF()
        CHKERR(PetscSFGetGraph(sf.sf, &nroots, &nleaves, &ilocal, &iremote))

        new_section = PETSc.Section().create(comm=plex.comm)
        CHKERR(DMPlexDistributeData(plex.dm, sf.sf, section.sec,
                                    dtype.ob_mpi, <void *>orientations.data,
                                    new_section.sec, <void **>&new_values))

        # Overwrite values in the halo region with remote values
        cStart, cEnd = plex.getHeightStratum(0)
        for i in range(nleaves):
            c = ilocal[i]
            if cStart <= c < cEnd:
                CHKERR(PetscSectionGetOffset(section.sec, c, &l))
                CHKERR(PetscSectionGetOffset(new_section.sec, c, &r))

                orientations[l] = new_values[r]

    if new_values != NULL:
        CHKERR(PetscFree(new_values))


@cython.boundscheck(False)
@cython.wraparound(False)
def make_global_numbering(PETSc.Section lsec, PETSc.Section gsec):
    """Build an array of global numbers for local dofs

    :arg lsec: Section describing local dof layout and numbers.
    :arg gsec: Section describing global dof layout and numbers."""
    cdef:
        PetscInt c, p, pStart, pEnd, dof, loff, goff
        np.ndarray[PetscInt, ndim=1, mode="c"] val

    val = np.empty(lsec.getStorageSize(), dtype=IntType)
    pStart, pEnd = lsec.getChart()

    for p in range(pStart, pEnd):
        CHKERR(PetscSectionGetDof(lsec.sec, p, &dof))
        if dof > 0:
            CHKERR(PetscSectionGetOffset(lsec.sec, p, &loff))
            CHKERR(PetscSectionGetOffset(gsec.sec, p, &goff))
            goff = cabs(goff)
            for c in range(dof):
                val[loff + c] = goff + c
    return val


def prune_sf(PETSc.SF sf):
    """Prune an SF of roots referencing the local rank

    :arg sf: The PETSc SF to prune.
    """
    cdef:
        PetscInt nroots, nleaves, new_nleaves, i, j
        PetscInt rank
        PetscInt *ilocal = NULL
        PetscInt *new_ilocal = NULL
        PetscSFNode *iremote = NULL
        PetscSFNode *new_iremote = NULL
        PETSc.SF pruned_sf

    CHKERR(PetscSFGetGraph(sf.sf, &nroots, &nleaves, &ilocal, &iremote))

    rank = sf.comm.rank
    new_nleaves = 0
    for i in range(nleaves):
        if iremote[i].rank != rank:
            new_nleaves += 1

    CHKERR(PetscMalloc1(new_nleaves, &new_ilocal))
    CHKERR(PetscMalloc1(new_nleaves, &new_iremote))
    j = 0
    for i in range(nleaves):
        if iremote[i].rank != rank:
            if ilocal != NULL:
                new_ilocal[j] = ilocal[i]
            else:
                new_ilocal[j] = i
            new_iremote[j].rank = iremote[i].rank
            new_iremote[j].index = iremote[i].index
            j += 1

    pruned_sf = PETSc.SF().create(comm=sf.comm)
    CHKERR(PetscSFSetGraph(pruned_sf.sf, nroots, new_nleaves,
                           new_ilocal, PETSC_OWN_POINTER,
                           new_iremote, PETSC_OWN_POINTER))
    return pruned_sf


def halo_begin(PETSc.SF sf, dat, MPI.Datatype dtype, reverse, MPI.Op op=MPI.SUM):
    """Begin a halo exchange.

    :arg sf: the PETSc SF to use for exchanges
    :arg dat: the :class:`pyop2.Dat` to perform the exchange on
    :arg dtype: an MPI datatype describing the unit of data
    :arg reverse: should a reverse (local-to-global) exchange be
        performed.

    Forward exchanges are implemented using ``PetscSFBcastBegin``,
    reverse exchanges with ``PetscSFReduceBegin``.
    """
    cdef:
        np.ndarray buf = dat._data

    # We've pruned the SF so it only references remote roots.
    # Therefore, we can pass the same buffer for input and output.
    # This works because the sends will be packed into buffers
    # internally in XXXBegin and unpacked in XXXEnd.  So any
    # subsequent changes to the input buffer are ignored for the
    # purposes of exchanging data.  If we didn't want to rely on this
    # implementation we would have to do a dance with temporary
    # buffers (which is slightly inefficient and messier).
    if reverse:
        CHKERR(PetscSFReduceBegin(sf.sf, dtype.ob_mpi,
                                  <const void*>buf.data,
                                  <void *>buf.data,
                                  op.ob_mpi))
    else:
        CHKERR(PetscSFBcastBegin(sf.sf, dtype.ob_mpi,
                                 <const void *>buf.data,
                                 <void *>buf.data))


def halo_end(PETSc.SF sf, dat, MPI.Datatype dtype, reverse, MPI.Op op=MPI.SUM):
    """End a halo exchange.

    :arg sf: the PETSc SF to use for exchanges
    :arg dat: the :class:`pyop2.Dat` to perform the exchange on
    :arg dtype: an MPI datatype describing the unit of data
    :arg reverse: should a reverse (local-to-global) exchange be
        performed.

    Forward exchanges are implemented using ``PetscSFBcastEnd``,
    reverse exchanges with ``PetscSFReduceEnd``.
    """
    cdef:
        np.ndarray buf = dat._data

    if reverse:
        CHKERR(PetscSFReduceEnd(sf.sf, dtype.ob_mpi,
                                <const void *>buf.data,
                                <void*>buf.data,
                                op.ob_mpi))
    else:
        CHKERR(PetscSFBcastEnd(sf.sf, dtype.ob_mpi,
                               <const void *>buf.data,
                               <void *>buf.data))


<<<<<<< HEAD
def to_petsc_local_numbering(PETSc.Vec vec, V):
    """Reorder a PETSc Vec corresponding to a Firedrake Function 
       w.r.t. to initial PETSc numbering

    :arg vec: the PETSc Vec to reorder
    :arg V: the FunctionSpace of the function from which vec comes from

    :ret out: a copy of vec ordered with PETSc numbering
    """
    cdef int dim, idx, start, end, p, d, k
    cdef PetscInt dof, off
    cdef PETSc.Vec out
    cdef PETSc.Section section
    cdef np.ndarray[PetscReal, mode="c", ndim=1] varray, oarray

    section = V.dm.getDefaultSection()
    out = vec.duplicate()
    varray = vec.array_r
    oarray = out.array
    dim = V.value_size
    idx = 0
    start, end = vec.getOwnershipRange()
    for p in range(*section.getChart()):
        CHKERR(PetscSectionGetDof(section.sec, p, &dof))
        if dof > 0:
            CHKERR(PetscSectionGetOffset(section.sec, p, &off))
            if off >= 0:
                for d in range(dof):
                    for k in range(dim):
                        oarray[idx] = varray[dim*off + d*off + k - start]  # TODO cython -a => light yellow, is that ok ?
                        idx += 1
    return out
=======
cdef int DMPlexGetAdjacency_Facet_Support(PETSc.PetscDM dm,
                                          PetscInt p,
                                          PetscInt *adjSize,
                                          PetscInt adj[],
                                          void *ctx) nogil:
    """Custom adjacency callback for halo growth.

    :arg dm: The DMPlex object.
    :arg p: The mesh point to compute the adjacency of.
    :arg adjSize: Output parameter, the size of the computed adjacency.
    :arg adj: Output parameter, the adjacent mesh points.
    :arg ctx: User context.

    The halo we need for owner-computes is everything in the stencil
    of the owned mesh points.  For cells, we already have everything,
    for facets, if we own the facet, we need the mesh points in
    closure(support(facet)).  This function returns non-zero adjacency
    only for facets, which then means that everything else falls
    through right.
    """
    cdef:
        const PetscInt *support = NULL;
        PetscInt numAdj = 0
        PetscInt maxAdjSize = adjSize[0]
        PetscInt supportSize
        PetscInt s
        PetscInt fStart, fEnd
        PetscInt point, closureSize, ci, q
        PetscInt *closure = NULL
        DMLabel label = <DMLabel>ctx;
        PetscBool flg = PETSC_TRUE

    CHKERR(DMPlexGetHeightStratum(dm, 1, &fStart, &fEnd))
    if not (fStart <= p < fEnd):
        # Not a facet, no adjacent points
        adjSize[0] = 0
        return 0
    if label != NULL:
        # If a label is provided to filter out points, use it.
        # Requires that the label has already had an index created.
        # The label should mark those points that are not owned.
        # If the point is owned, then we would like to grow the halo.
        # So we need the remote process to donate those points.
        # Hence, if we own the point, we return an empty adjacency (we
        # don't want to donate those points to the remote process),
        # and vice versa.
        CHKERR(DMLabelHasPoint(label, p, &flg))
        if not flg:
            # This point is owned, no adjacency.
            adjSize[0] = 0
            return 0
    # OK, it's a remote point, let's gather the adjacency
    CHKERR(DMPlexGetSupportSize(dm, p, &supportSize))
    CHKERR(DMPlexGetSupport(dm, p, &support))
    for s in range(supportSize):
        point = support[s]
        CHKERR(DMPlexGetTransitiveClosure(dm, point, PETSC_TRUE, &closureSize, &closure))
        for ci in range(closureSize):
            # This is just ensuring that the adjacency is unique.
            for q in range(numAdj):
                if closure[2*ci] == adj[q]:
                    break
            else:
                adj[numAdj] = closure[2*ci]
                numAdj += 1
            # Too many adjacent points for the provided output array.
            if numAdj > maxAdjSize:
                SETERR(77)
    CHKERR(DMPlexRestoreTransitiveClosure(dm, point, PETSC_TRUE, &closureSize, &closure))
    adjSize[0] = numAdj
    return 0


def set_adjacency_callback(PETSc.DM dm not None):
    """Set the callback for DMPlexGetAdjacency.

    :arg dm: The DMPlex object.

    This is used during DMPlexDistributeOverlap to determine where to
    grow the halos."""
    cdef:
        PetscInt fStart, fEnd, p
        DMLabel label = NULL
        PETSc.SF sf
        PetscInt nleaves
        const PetscInt *ilocal
    if False:
        # In theory we can grow halos asymmetrically, but in practice
        # the implementation of parallel quad orientation relies on
        # the halo being symmetric.

        # Mark remote points from point overlap SF
        sf = dm.getPointSF()
        CHKERR(PetscSFGetGraph(sf.sf, NULL, &nleaves, &ilocal, NULL))
        dm.createLabel("ghost_region")
        CHKERR(DMGetLabel(dm.dm, "ghost_region", &label))
        fStart, fEnd = dm.getChart()
        for p in range(nleaves):
            CHKERR(DMLabelSetValue(label, ilocal[p], 1))
        CHKERR(DMLabelCreateIndex(label, fStart, fEnd))
    CHKERR(DMPlexSetAdjacencyUser(dm.dm, DMPlexGetAdjacency_Facet_Support, NULL))


def clear_adjacency_callback(PETSc.DM dm not None):
    """Clear the callback for DMPlexGetAdjacency.

    :arg dm: The DMPlex object"""
    cdef:
        DMLabel label = NULL
    if False:
        CHKERR(DMGetLabel(dm.dm, "ghost_region", &label))
        CHKERR(DMLabelDestroyIndex(label))
        dm.removeLabel("ghost_region")
        CHKERR(DMLabelDestroy(&label))
    CHKERR(DMPlexSetAdjacencyUser(dm.dm, NULL, NULL))
>>>>>>> 7332d7b1
<|MERGE_RESOLUTION|>--- conflicted
+++ resolved
@@ -2246,7 +2246,6 @@
                                <void *>buf.data))
 
 
-<<<<<<< HEAD
 def to_petsc_local_numbering(PETSc.Vec vec, V):
     """Reorder a PETSc Vec corresponding to a Firedrake Function 
        w.r.t. to initial PETSc numbering
@@ -2279,7 +2278,8 @@
                         oarray[idx] = varray[dim*off + d*off + k - start]  # TODO cython -a => light yellow, is that ok ?
                         idx += 1
     return out
-=======
+
+
 cdef int DMPlexGetAdjacency_Facet_Support(PETSc.PetscDM dm,
                                           PetscInt p,
                                           PetscInt *adjSize,
@@ -2394,5 +2394,4 @@
         CHKERR(DMLabelDestroyIndex(label))
         dm.removeLabel("ghost_region")
         CHKERR(DMLabelDestroy(&label))
-    CHKERR(DMPlexSetAdjacencyUser(dm.dm, NULL, NULL))
->>>>>>> 7332d7b1
+    CHKERR(DMPlexSetAdjacencyUser(dm.dm, NULL, NULL))