import numpy
from functools import partial

import FIAT
import ufl

from pyop2 import op2

from tsfc.fiatinterface import create_element
from tsfc import compile_expression_at_points as compile_ufl_kernel

import firedrake
from firedrake import utils

__all__ = ("interpolate", "Interpolator")


def interpolate(expr, V, subset=None, access=op2.WRITE):
    """Interpolate an expression onto a new function in V.

    :arg expr: an :class:`.Expression`.
    :arg V: the :class:`.FunctionSpace` to interpolate into (or else
        an existing :class:`.Function`).
    :kwarg subset: An optional :class:`pyop2.Subset` to apply the
        interpolation over.
    :kwarg access: The access descriptor for combining updates to shared dofs.

    Returns a new :class:`.Function` in the space ``V`` (or ``V`` if
    it was a Function).

    .. note::

       If you find interpolating the same expression again and again
       (for example in a time loop) you may find you get better
       performance by using a :class:`Interpolator` instead.
    """
    return Interpolator(expr, V, subset=subset, access=access).interpolate()


class Interpolator(object):
    """A reusable interpolation object.

    :arg expr: The expression to interpolate.
    :arg V: The :class:`.FunctionSpace` or :class:`.Function` to
        interpolate into.

    This object can be used to carry out the same interpolation
    multiple times (for example in a timestepping loop).

    .. note::

       The :class:`Interpolator` holds a reference to the provided
       arguments (such that they won't be collected until the
       :class:`Interpolator` is also collected).
    """
    def __init__(self, expr, V, subset=None, access=op2.WRITE):
        self.callable = make_interpolator(expr, V, subset, access)

    @utils.known_pyop2_safe
    def interpolate(self):
        """Compute the interpolation.

        :returns: The resulting interpolated :class:`.Function`.
        """
        return self.callable()


def make_interpolator(expr, V, subset, access):
    assert isinstance(expr, ufl.classes.Expr)

    if isinstance(V, firedrake.Function):
        f = V
        V = f.function_space()
    else:
        f = firedrake.Function(V)

    # Make sure we have an expression of the right length i.e. a value for
    # each component in the value shape of each function space
    dims = [numpy.prod(fs.ufl_element().value_shape(), dtype=int)
            for fs in V]
    loops = []
    if numpy.prod(expr.ufl_shape, dtype=int) != sum(dims):
        raise RuntimeError('Expression of length %d required, got length %d'
                           % (sum(dims), numpy.prod(expr.ufl_shape, dtype=int)))

    if not isinstance(expr, firedrake.Expression):
        if len(V) > 1:
            raise NotImplementedError(
                "UFL expressions for mixed functions are not yet supported.")
        loops.extend(_interpolator(V, f.dat, expr, subset, access))
    elif hasattr(expr, 'eval'):
        if len(V) > 1:
            raise NotImplementedError(
                "Python expressions for mixed functions are not yet supported.")
        loops.extend(_interpolator(V, f.dat, expr, subset, access))
    else:
        raise ValueError("Don't know how to interpolate a %r" % expr)

    def callable(loops, f):
        for l in loops:
            l()
        return f

    return partial(callable, loops, f)


def _interpolator(V, dat, expr, subset, access):
    to_element = create_element(V.ufl_element(), vector_is_mixed=False)
    to_pts = []

    if access is op2.READ:
        raise ValueError("Can't have READ access for output function")
    if V.ufl_element().mapping() != "identity":
        raise NotImplementedError("Can only interpolate onto elements "
                                  "with affine mapping. Try projecting instead")

    for dual in to_element.dual_basis():
        if not isinstance(dual, FIAT.functional.PointEvaluation):
            raise NotImplementedError("Can only interpolate onto point "
                                      "evaluation operators. Try projecting instead")
        pts, = dual.pt_dict.keys()
        to_pts.append(pts)

    if len(expr.ufl_shape) != len(V.ufl_element().value_shape()):
        raise RuntimeError('Rank mismatch: Expression rank %d, FunctionSpace rank %d'
                           % (len(expr.ufl_shape), len(V.ufl_element().value_shape())))

    if expr.ufl_shape != V.ufl_element().value_shape():
        raise RuntimeError('Shape mismatch: Expression shape %r, FunctionSpace shape %r'
                           % (expr.ufl_shape, V.ufl_element().value_shape()))

    mesh = V.ufl_domain()
    coords = mesh.coordinates

<<<<<<< HEAD
    parameters = {}
    parameters['scalar_type'] = utils.ScalarType_c

    if not isinstance(expr, (firedrake.Expression, SubExpression)):
=======
    if not isinstance(expr, firedrake.Expression):
>>>>>>> b6653510
        if expr.ufl_domain() and expr.ufl_domain() != V.mesh():
            raise NotImplementedError("Interpolation onto another mesh not supported.")
        if expr.ufl_shape != V.shape:
            raise ValueError("UFL expression has incorrect shape for interpolation.")
<<<<<<< HEAD
        ast, oriented, needs_cell_sizes, coefficients, _ = compile_ufl_kernel(expr, to_pts, coords, parameters=parameters)
=======
        ast, oriented, needs_cell_sizes, coefficients, _ = compile_ufl_kernel(expr, to_pts, coords, coffee=False)
>>>>>>> b6653510
        kernel = op2.Kernel(ast, ast.name)
    elif hasattr(expr, "eval"):
        kernel, oriented, needs_cell_sizes, coefficients = compile_python_kernel(expr, to_pts, to_element, V, coords)
    else:
        raise RuntimeError("Attempting to evaluate an Expression which has no value.")

    cell_set = coords.cell_set
    if subset is not None:
        assert subset.superset == cell_set
        cell_set = subset
    args = [kernel, cell_set]

    if dat in set((c.dat for c in coefficients)):
        output = dat
        dat = op2.Dat(dat.dataset)
        if access is not op2.WRITE:
            copyin = (partial(output.copy, dat), )
        else:
            copyin = ()
        copyout = (partial(dat.copy, output), )
    else:
        copyin = ()
        copyout = ()
    args.append(dat(access, V.cell_node_map()))
    if oriented:
        co = mesh.cell_orientations()
        args.append(co.dat(op2.READ, co.cell_node_map()))
    if needs_cell_sizes:
        cs = mesh.cell_sizes
        args.append(cs.dat(op2.READ, cs.cell_node_map()))
    for coefficient in coefficients:
        m_ = coefficient.cell_node_map()
        args.append(coefficient.dat(op2.READ, m_))

    for o in coefficients:
        domain = o.ufl_domain()
        if domain is not None and domain.topology != mesh.topology:
            raise NotImplementedError("Interpolation onto another mesh not supported.")

    return copyin + (partial(op2.par_loop, *args), ) + copyout


class GlobalWrapper(object):
    """Wrapper object that fakes a Global to behave like a Function."""
    def __init__(self, glob):
        self.dat = glob
        self.cell_node_map = lambda *args: None
        self.ufl_domain = lambda: None


def compile_python_kernel(expression, to_pts, to_element, fs, coords):
    """Produce a :class:`PyOP2.Kernel` wrapping the eval method on the
    function provided."""

    coords_space = coords.function_space()
    coords_element = create_element(coords_space.ufl_element(), vector_is_mixed=False)

    X_remap = list(coords_element.tabulate(0, to_pts).values())[0]

    # The par_loop will just pass us arguments, since it doesn't
    # know about keyword args at all so unpack into a dict that we
    # can pass to the user's eval method.
    def kernel(output, x, *args):
        kwargs = {}
        for (slot, _), arg in zip(expression._user_args, args):
            kwargs[slot] = arg
        X = numpy.dot(X_remap.T, x)

        for i in range(len(output)):
            # Pass a slice for the scalar case but just the
            # current vector in the VFS case. This ensures the
            # eval method has a Dolfin compatible API.
            expression.eval(output[i:i+1, ...] if numpy.ndim(output) == 1 else output[i, ...],
                            X[i:i+1, ...] if numpy.ndim(X) == 1 else X[i, ...], **kwargs)

    coefficients = [coords]
    for _, arg in expression._user_args:
        coefficients.append(GlobalWrapper(arg))
<<<<<<< HEAD
    return kernel, False, False, tuple(coefficients)


def compile_c_kernel(expression, to_pts, to_element, fs, coords):
    """Produce a :class:`PyOP2.Kernel` from the c expression provided."""

    coords_space = coords.function_space()
    coords_element = create_element(coords_space.ufl_element(), vector_is_mixed=False)

    names = {v[0] for v in expression._user_args}

    X = list(coords_element.tabulate(0, to_pts).values())[0]

    # Produce C array notation of X.
    X_str = "{{"+"},\n{".join([",".join(map(str, x)) for x in X.T])+"}}"

    A = utils.unique_name("A", names)
    X = utils.unique_name("X", names)
    x_ = utils.unique_name("x_", names)
    k = utils.unique_name("k", names)
    d = utils.unique_name("d", names)
    i_ = utils.unique_name("i", names)
    # x is a reserved name.
    x = "x"
    if "x" in names:
        raise ValueError("cannot use 'x' as a user-defined Expression variable")
    ass_exp = [ast.Assign(ast.Symbol(A, (k,), ((len(expression.code), i),)),
                          ast.FlatBlock("%s" % code))
               for i, code in enumerate(expression.code)]

    dim = coords_space.value_size
    ndof = to_element.space_dimension()
    xndof = coords_element.space_dimension()
    nfdof = to_element.space_dimension() * numpy.prod(fs.value_size, dtype=int)

    num_type = utils.ScalarType_c

    init_X = ast.Decl(typ=num_type, sym=ast.Symbol(X, rank=(ndof, xndof)),
                      qualifiers=["const"], init=X_str)
    init_x = ast.Decl(typ=num_type, sym=ast.Symbol(x, rank=(coords_space.value_size,)))
    init_pi = ast.Decl(typ="double", sym="pi", qualifiers=["const"],
                       init="3.141592653589793")
    init = ast.Block([init_X, init_x, init_pi])
    incr_x = ast.Incr(ast.Symbol(x, rank=(d,)),
                      ast.Prod(ast.Symbol(X, rank=(k, i_)),
                               ast.Symbol(x_, rank=(ast.Sum(ast.Prod(i_, dim), d),))))
    assign_x = ast.Assign(ast.Symbol(x, rank=(d,)), 0)
    loop_x = ast.For(init=ast.Decl("unsigned int", i_, 0),
                     cond=ast.Less(i_, xndof),
                     incr=ast.Incr(i_, 1), body=[incr_x])

    block = ast.For(init=ast.Decl("unsigned int", d, 0),
                    cond=ast.Less(d, dim),
                    incr=ast.Incr(d, 1), body=[assign_x, loop_x])
    loop = ast.c_for(k, ndof,
                     ast.Block([block] + ass_exp, open_scope=True))
    user_args = []
    user_init = []
    for _, arg in expression._user_args:
        if arg.shape == (1, ):
            user_args.append(ast.Decl("%s *" % num_type, "%s_" % arg.name))
            user_init.append(ast.FlatBlock("const %s %s = *%s_;" %
                                           (num_type, arg.name, arg.name)))
        else:
            user_args.append(ast.Decl("%s *" % num_type, arg.name))
    kernel_code = ast.FunDecl("void", "expression_kernel",
                              [ast.Decl(num_type, ast.Symbol(A, (nfdof,))),
                               ast.Decl("%s*" % num_type, x_)] + user_args,
                              ast.Block(user_init + [init, loop],
                                        open_scope=False))
    coefficients = [coords]
    for _, arg in expression._user_args:
        coefficients.append(GlobalWrapper(arg))
    return op2.Kernel(kernel_code, kernel_code.name), False, False, tuple(coefficients)
=======
    return kernel, False, False, tuple(coefficients)
>>>>>>> b6653510
<|MERGE_RESOLUTION|>--- conflicted
+++ resolved
@@ -132,23 +132,15 @@
     mesh = V.ufl_domain()
     coords = mesh.coordinates
 
-<<<<<<< HEAD
     parameters = {}
     parameters['scalar_type'] = utils.ScalarType_c
 
-    if not isinstance(expr, (firedrake.Expression, SubExpression)):
-=======
     if not isinstance(expr, firedrake.Expression):
->>>>>>> b6653510
         if expr.ufl_domain() and expr.ufl_domain() != V.mesh():
             raise NotImplementedError("Interpolation onto another mesh not supported.")
         if expr.ufl_shape != V.shape:
             raise ValueError("UFL expression has incorrect shape for interpolation.")
-<<<<<<< HEAD
-        ast, oriented, needs_cell_sizes, coefficients, _ = compile_ufl_kernel(expr, to_pts, coords, parameters=parameters)
-=======
-        ast, oriented, needs_cell_sizes, coefficients, _ = compile_ufl_kernel(expr, to_pts, coords, coffee=False)
->>>>>>> b6653510
+        ast, oriented, needs_cell_sizes, coefficients, _ = compile_ufl_kernel(expr, to_pts, coords, parameters=parameters, coffee=False)
         kernel = op2.Kernel(ast, ast.name)
     elif hasattr(expr, "eval"):
         kernel, oriented, needs_cell_sizes, coefficients = compile_python_kernel(expr, to_pts, to_element, V, coords)
@@ -227,81 +219,4 @@
     coefficients = [coords]
     for _, arg in expression._user_args:
         coefficients.append(GlobalWrapper(arg))
-<<<<<<< HEAD
-    return kernel, False, False, tuple(coefficients)
-
-
-def compile_c_kernel(expression, to_pts, to_element, fs, coords):
-    """Produce a :class:`PyOP2.Kernel` from the c expression provided."""
-
-    coords_space = coords.function_space()
-    coords_element = create_element(coords_space.ufl_element(), vector_is_mixed=False)
-
-    names = {v[0] for v in expression._user_args}
-
-    X = list(coords_element.tabulate(0, to_pts).values())[0]
-
-    # Produce C array notation of X.
-    X_str = "{{"+"},\n{".join([",".join(map(str, x)) for x in X.T])+"}}"
-
-    A = utils.unique_name("A", names)
-    X = utils.unique_name("X", names)
-    x_ = utils.unique_name("x_", names)
-    k = utils.unique_name("k", names)
-    d = utils.unique_name("d", names)
-    i_ = utils.unique_name("i", names)
-    # x is a reserved name.
-    x = "x"
-    if "x" in names:
-        raise ValueError("cannot use 'x' as a user-defined Expression variable")
-    ass_exp = [ast.Assign(ast.Symbol(A, (k,), ((len(expression.code), i),)),
-                          ast.FlatBlock("%s" % code))
-               for i, code in enumerate(expression.code)]
-
-    dim = coords_space.value_size
-    ndof = to_element.space_dimension()
-    xndof = coords_element.space_dimension()
-    nfdof = to_element.space_dimension() * numpy.prod(fs.value_size, dtype=int)
-
-    num_type = utils.ScalarType_c
-
-    init_X = ast.Decl(typ=num_type, sym=ast.Symbol(X, rank=(ndof, xndof)),
-                      qualifiers=["const"], init=X_str)
-    init_x = ast.Decl(typ=num_type, sym=ast.Symbol(x, rank=(coords_space.value_size,)))
-    init_pi = ast.Decl(typ="double", sym="pi", qualifiers=["const"],
-                       init="3.141592653589793")
-    init = ast.Block([init_X, init_x, init_pi])
-    incr_x = ast.Incr(ast.Symbol(x, rank=(d,)),
-                      ast.Prod(ast.Symbol(X, rank=(k, i_)),
-                               ast.Symbol(x_, rank=(ast.Sum(ast.Prod(i_, dim), d),))))
-    assign_x = ast.Assign(ast.Symbol(x, rank=(d,)), 0)
-    loop_x = ast.For(init=ast.Decl("unsigned int", i_, 0),
-                     cond=ast.Less(i_, xndof),
-                     incr=ast.Incr(i_, 1), body=[incr_x])
-
-    block = ast.For(init=ast.Decl("unsigned int", d, 0),
-                    cond=ast.Less(d, dim),
-                    incr=ast.Incr(d, 1), body=[assign_x, loop_x])
-    loop = ast.c_for(k, ndof,
-                     ast.Block([block] + ass_exp, open_scope=True))
-    user_args = []
-    user_init = []
-    for _, arg in expression._user_args:
-        if arg.shape == (1, ):
-            user_args.append(ast.Decl("%s *" % num_type, "%s_" % arg.name))
-            user_init.append(ast.FlatBlock("const %s %s = *%s_;" %
-                                           (num_type, arg.name, arg.name)))
-        else:
-            user_args.append(ast.Decl("%s *" % num_type, arg.name))
-    kernel_code = ast.FunDecl("void", "expression_kernel",
-                              [ast.Decl(num_type, ast.Symbol(A, (nfdof,))),
-                               ast.Decl("%s*" % num_type, x_)] + user_args,
-                              ast.Block(user_init + [init, loop],
-                                        open_scope=False))
-    coefficients = [coords]
-    for _, arg in expression._user_args:
-        coefficients.append(GlobalWrapper(arg))
-    return op2.Kernel(kernel_code, kernel_code.name), False, False, tuple(coefficients)
-=======
-    return kernel, False, False, tuple(coefficients)
->>>>>>> b6653510
+    return kernel, False, False, tuple(coefficients)