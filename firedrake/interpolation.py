import numpy
from functools import partial, singledispatch

import FIAT
import ufl
from ufl.algorithms import extract_arguments

from pyop2 import op2

from tsfc.finatinterface import create_element, create_base_element, as_fiat_cell
from tsfc import compile_expression_dual_evaluation

import gem
import finat

import firedrake
from firedrake import utils
from firedrake.adjoint import annotate_interpolate
from firedrake.petsc import PETSc

__all__ = ("interpolate", "Interpolator")


@PETSc.Log.EventDecorator()
def interpolate(expr, V, subset=None, access=op2.WRITE, ad_block_tag=None):
    """Interpolate an expression onto a new function in V.

    :arg expr: an :class:`.Expression`.
    :arg V: the :class:`.FunctionSpace` to interpolate into (or else
        an existing :class:`.Function`).
    :kwarg subset: An optional :class:`pyop2.Subset` to apply the
        interpolation over.
    :kwarg access: The access descriptor for combining updates to shared dofs.
    :kwarg ad_block_tag: string for tagging the resulting block on the Pyadjoint tape
    :returns: a new :class:`.Function` in the space ``V`` (or ``V`` if
        it was a Function).

    .. note::

       If you use an access descriptor other than ``WRITE``, the
       behaviour of interpolation is changes if interpolating into a
       function space, or an existing function. If the former, then
       the newly allocated function will be initialised with
       appropriate values (e.g. for MIN access, it will be initialised
       with MAX_FLOAT). On the other hand, if you provide a function,
       then it is assumed that its values should take part in the
       reduction (hence using MIN will compute the MIN between the
       existing values and any new values).

    .. note::

       If you find interpolating the same expression again and again
       (for example in a time loop) you may find you get better
       performance by using an :class:`Interpolator` instead.

    """
    return Interpolator(expr, V, subset=subset, access=access).interpolate(ad_block_tag=ad_block_tag)


class Interpolator(object):
    """A reusable interpolation object.

    :arg expr: The expression to interpolate.
    :arg V: The :class:`.FunctionSpace` or :class:`.Function` to
        interpolate into.
    :kwarg subset: An optional :class:`pyop2.Subset` to apply the
        interpolation over.
    :kwarg freeze_expr: Set to True to prevent the expression being
        re-evaluated on each call.

    This object can be used to carry out the same interpolation
    multiple times (for example in a timestepping loop).

    .. note::

       The :class:`Interpolator` holds a reference to the provided
       arguments (such that they won't be collected until the
       :class:`Interpolator` is also collected).

    """
    def __init__(self, expr, V, subset=None, freeze_expr=False, access=op2.WRITE):
        try:
            self.callable, arguments = make_interpolator(expr, V, subset, access)
        except FIAT.hdiv_trace.TraceError:
            raise NotImplementedError("Can't interpolate onto traces sorry")
        self.arguments = arguments
        self.nargs = len(arguments)
        self.freeze_expr = freeze_expr
        self.expr = expr
        self.V = V

    @PETSc.Log.EventDecorator()
    @annotate_interpolate
    def interpolate(self, *function, output=None, transpose=False):
        """Compute the interpolation.

        :arg function: If the expression being interpolated contains an
            :class:`ufl.Argument`, then the :class:`.Function` value to
            interpolate.
        :kwarg output: Optional. A :class:`.Function` to contain the output.
        :kwarg transpose: Set to true to apply the transpose (adjoint) of the
              interpolation operator.
        :returns: The resulting interpolated :class:`.Function`.
        """
        if transpose and not self.nargs:
            raise ValueError("Can currently only apply transpose interpolation with arguments.")
        if self.nargs != len(function):
            raise ValueError("Passed %d Functions to interpolate, expected %d"
                             % (len(function), self.nargs))
        try:
            assembled_interpolator = self.frozen_assembled_interpolator
            copy_required = True
        except AttributeError:
            assembled_interpolator = self.callable()
            copy_required = False  # Return the original
            if self.freeze_expr:
                if self.nargs:
                    # Interpolation operator
                    self.frozen_assembled_interpolator = assembled_interpolator
                else:
                    # Interpolation action
                    self.frozen_assembled_interpolator = assembled_interpolator.copy()

        if self.nargs:
            function, = function
            if transpose:
                mul = assembled_interpolator.handle.multTranspose
                V = self.arguments[0].function_space()
            else:
                mul = assembled_interpolator.handle.mult
                V = self.V
            result = output or firedrake.Function(V)
            with function.dat.vec_ro as x, result.dat.vec_wo as out:
                mul(x, out)
            return result

        else:
            if output:
                output.assign(assembled_interpolator)
                return output
            if isinstance(self.V, firedrake.Function):
                if copy_required:
                    self.V.assign(assembled_interpolator)
                return self.V
            else:
                if copy_required:
                    return assembled_interpolator.copy()
                else:
                    return assembled_interpolator


@PETSc.Log.EventDecorator()
def make_interpolator(expr, V, subset, access):
    assert isinstance(expr, ufl.classes.Expr)

    if isinstance(expr, firedrake.Expression):
        arguments = ()
    else:
        arguments = extract_arguments(expr)
    if len(arguments) == 0:
        if isinstance(V, firedrake.Function):
            f = V
            V = f.function_space()
        else:
            f = firedrake.Function(V)
            if access in {firedrake.MIN, firedrake.MAX}:
                finfo = numpy.finfo(f.dat.dtype)
                if access == firedrake.MIN:
                    val = firedrake.Constant(finfo.max)
                else:
                    val = firedrake.Constant(finfo.min)
                f.assign(val)
        tensor = f.dat
    elif len(arguments) == 1:
        if isinstance(V, firedrake.Function):
            raise ValueError("Cannot interpolate an expression with an argument into a Function")
        argfs = arguments[0].function_space()
        target_mesh = V.ufl_domain()
        source_mesh = argfs.mesh()
        argfs_map = argfs.cell_node_map()
        if target_mesh is not source_mesh:
            if not isinstance(target_mesh.topology, firedrake.mesh.VertexOnlyMeshTopology):
                raise NotImplementedError("Can only interpolate onto a Vertex Only Mesh")
            if target_mesh.geometric_dimension() != source_mesh.geometric_dimension():
                raise ValueError("Cannot interpolate onto a mesh of a different geometric dimension")
            if not hasattr(target_mesh, "_parent_mesh") or target_mesh._parent_mesh is not source_mesh:
                raise ValueError("Can only interpolate across meshes where the source mesh is the parent of the target")
            if argfs_map:
                # Since the par_loop is over the target mesh cells we need to
                # compose a map that takes us from target mesh cells to the
                # function space nodes on the source mesh. NOTE: argfs_map is
                # allowed to be None when interpolating from a Real space, even
                # in the trans-mesh case.
                argfs_map = compose_map_and_cache(target_mesh.cell_parent_cell_map, argfs_map)
        sparsity = op2.Sparsity((V.dof_dset, argfs.dof_dset),
                                ((V.cell_node_map(), argfs_map),),
                                name="%s_%s_sparsity" % (V.name, argfs.name),
                                nest=False,
                                block_sparse=True)
        tensor = op2.Mat(sparsity)
        f = tensor
    else:
        raise ValueError("Cannot interpolate an expression with %d arguments" % len(arguments))

    # Make sure we have an expression of the right length i.e. a value for
    # each component in the value shape of each function space
    dims = [numpy.prod(fs.ufl_element().value_shape(), dtype=int)
            for fs in V]
    loops = []
    if numpy.prod(expr.ufl_shape, dtype=int) != sum(dims):
        raise RuntimeError('Expression of length %d required, got length %d'
                           % (sum(dims), numpy.prod(expr.ufl_shape, dtype=int)))

    if not isinstance(expr, firedrake.Expression):
        if len(V) > 1:
            raise NotImplementedError(
                "UFL expressions for mixed functions are not yet supported.")
        loops.extend(_interpolator(V, tensor, expr, subset, arguments, access))
    elif hasattr(expr, 'eval'):
        if len(V) > 1:
            raise NotImplementedError(
                "Python expressions for mixed functions are not yet supported.")
        loops.extend(_interpolator(V, tensor, expr, subset, arguments, access))
    else:
        raise ValueError("Don't know how to interpolate a %r" % expr)

    def callable(loops, f):
        for l in loops:
            l()
        return f

    return partial(callable, loops, f), arguments


@utils.known_pyop2_safe
def _interpolator(V, tensor, expr, subset, arguments, access):
    from firedrake import tsfc_interface

    try:
        if not isinstance(expr, firedrake.Expression):
            to_element = create_element(V.ufl_element())
            if V.ufl_element().mapping() == "symmetries":
                raise NotImplementedError("Cannot interpolate into tensor spaces with symmetry yet")
        else:
            # compile_python_kernel code pathway expects base element
            to_element = create_base_element(V.ufl_element())
    except KeyError:
        # FInAT only elements
        raise NotImplementedError("Don't know how to create FIAT element for %s" % V.ufl_element())

    if access is op2.READ:
        raise ValueError("Can't have READ access for output function")

    if len(expr.ufl_shape) != len(V.ufl_element().value_shape()):
        raise RuntimeError('Rank mismatch: Expression rank %d, FunctionSpace rank %d'
                           % (len(expr.ufl_shape), len(V.ufl_element().value_shape())))

    if expr.ufl_shape != V.ufl_element().value_shape():
        raise RuntimeError('Shape mismatch: Expression shape %r, FunctionSpace shape %r'
                           % (expr.ufl_shape, V.ufl_element().value_shape()))

    # NOTE: The par_loop is always over the target mesh cells.
    target_mesh = V.ufl_domain()
    if isinstance(expr, firedrake.Expression):
        source_mesh = target_mesh
    else:
        source_mesh = expr.ufl_domain() or target_mesh

    if target_mesh is not source_mesh:
        if not isinstance(target_mesh.topology, firedrake.mesh.VertexOnlyMeshTopology):
            raise NotImplementedError("Can only interpolate onto a Vertex Only Mesh")
        if target_mesh.geometric_dimension() != source_mesh.geometric_dimension():
            raise ValueError("Cannot interpolate onto a mesh of a different geometric dimension")
        if not hasattr(target_mesh, "_parent_mesh") or target_mesh._parent_mesh is not source_mesh:
            raise ValueError("Can only interpolate across meshes where the source mesh is the parent of the target")
        # For trans-mesh interpolation we use a FInAT QuadratureElement as the
        # (base) target element with runtime point set expressions as their
        # quadrature rule point set and weights from their dual basis.
        # NOTE: This setup is useful for thinking about future design - in the
        # future this `rebuild` function can be absorbed into FInAT as a
        # transformer that eats an element and gives you an equivalent (which
        # may or may not be a QuadratureElement) that lets you do run time
        # tabulation. Alternatively (and this all depends on future design
        # decision about FInAT how dual evaluation should work) the
        # to_element's dual basis (which look rather like quadrature rules) can
        # have their pointset(s) directly replaced with run-time tabulated
        # equivalent(s) (i.e. finat.point_set.UnknownPointSet(s))
        rt_var_name = 'rt_X'
        to_element = rebuild(to_element, expr, rt_var_name)

    parameters = {}
    parameters['scalar_type'] = utils.ScalarType

    cell_set = target_mesh.cell_set
    if subset is not None:
        assert subset.superset == cell_set
        cell_set = subset

    # kwargs for wrapper kernel
    extruded = isinstance(cell_set, op2.ExtrudedSet)
    constant_layers = extruded and cell_set.constant_layers
    subset = isinstance(cell_set, op2.Subset)

    if not isinstance(expr, firedrake.Expression):
        kernel = compile_expression_dual_evaluation(expr, to_element,
                                                    domain=source_mesh,
                                                    parameters=parameters)
        ast = kernel.ast
        oriented = kernel.oriented
        needs_cell_sizes = kernel.needs_cell_sizes
        coefficients = kernel.coefficients
        first_coeff_fake_coords = kernel.first_coefficient_fake_coords
        name = kernel.name
<<<<<<< HEAD

        wrapper_kernel_args = [
            tsfc_interface.as_pyop2_wrapper_kernel_arg(arg)
            for arg in kernel.arguments
        ]
        wrapper_kernel = op2.WrapperKernel(
            tsfc_interface.as_pyop2_local_kernel(kernel, access),
            wrapper_kernel_args,
            pass_layer_arg=False,
            extruded=extruded,
            constant_layers=constant_layers,
            subset=subset
        )
=======
        kernel = op2.Kernel(ast, name, requires_zeroed_output_arguments=True,
                            flop_count=kernel.flop_count)
>>>>>>> 27c1551d
    elif hasattr(expr, "eval"):
        raise NotImplementedError  # TODO
        to_pts = []
        for dual in to_element.fiat_equivalent.dual_basis():
            if not isinstance(dual, FIAT.functional.PointEvaluation):
                raise NotImplementedError("Can only interpolate Python kernels with Lagrange elements")
            pts, = dual.pt_dict.keys()
            to_pts.append(pts)
        kernel, oriented, needs_cell_sizes, coefficients = compile_python_kernel(expr, to_pts, to_element, V, source_mesh.coordinates)
        first_coeff_fake_coords = False
    else:
        raise RuntimeError("Attempting to evaluate an Expression which has no value.")

    parloop_args = []

    if first_coeff_fake_coords:
        # Replace with real source mesh coordinates
        coefficients[0] = source_mesh.coordinates

    if target_mesh is not source_mesh:
        # NOTE: TSFC will sometimes drop run-time arguments in generated
        # kernels if they are deemed not-necessary.
        # FIXME: Checking for argument name in the inner kernel to decide
        # whether to add an extra coefficient is a stopgap until
        # compile_expression_dual_evaluation and compile_python_kernel
        #   (a) output a coefficient map to indicate argument ordering in
        #       parloops as `compile_form` does and
        #   (b) allow the dual evaluation related coefficients to be suplied to
        #       them rather than having to be added post-hoc (likely by
        #       replacing `to_element` with a CoFunction/CoArgument as the
        #       target `dual` which would contain `dual` related
        #       coefficient(s))
        if rt_var_name in [arg.name for arg in kernel.code[name].args]:
            # Add the coordinates of the target mesh quadrature points in the
            # source mesh's reference cell as an extra argument for the inner
            # loop. (With a vertex only mesh this is a single point for each
            # vertex cell.)
            coefficients.append(target_mesh.reference_coordinates)

    if tensor in set((c.dat for c in coefficients)):
        output = tensor
        tensor = op2.Dat(tensor.dataset)
        if access is not op2.WRITE:
            copyin = (partial(output.copy, tensor), )
        else:
            copyin = ()
        copyout = (partial(tensor.copy, output), )
    else:
        copyin = ()
        copyout = ()
    if isinstance(tensor, op2.Global):
        assert kernel.arguments[0].rank == 0
        parloop_args.append(op2.GlobalParloopArg(tensor))
    elif isinstance(tensor, op2.Dat):
        assert kernel.arguments[0].rank == 1
        parloop_args.append(op2.DatParloopArg(tensor, V.cell_node_map()))
    else:
        assert kernel.arguments[0].rank == 2
        assert access == op2.WRITE  # Other access descriptors not done for Matrices.
        rows_map = V.cell_node_map()
        columns_map = arguments[0].function_space().cell_node_map()
        if target_mesh is not source_mesh:
            # Since the par_loop is over the target mesh cells we need to
            # compose a map that takes us from target mesh cells to the
            # function space nodes on the source mesh.
            columns_map = compose_map_and_cache(target_mesh.cell_parent_cell_map,
                                                columns_map)
        parloop_args.append(op2.MatParloopArg(tensor, (rows_map, columns_map)))
    if oriented:
        co = target_mesh.cell_orientations()
        parloop_args.append(op2.DatParloopArg(co.dat, co.cell_node_map()))
    if needs_cell_sizes:
        cs = target_mesh.cell_sizes
        parloop_args.append(op2.DatParloopArg(cs.dat, cs.cell_node_map()))
    for coefficient in coefficients:
        coeff_mesh = coefficient.ufl_domain()
        if coeff_mesh is target_mesh or not coeff_mesh:
            # NOTE: coeff_mesh is None is allowed e.g. when interpolating from
            # a Real space
            m_ = coefficient.cell_node_map()
        elif coeff_mesh is source_mesh:
            if coefficient.cell_node_map():
                # Since the par_loop is over the target mesh cells we need to
                # compose a map that takes us from target mesh cells to the
                # function space nodes on the source mesh.
                m_ = compose_map_and_cache(target_mesh.cell_parent_cell_map, coefficient.cell_node_map())
            else:
                # m_ is allowed to be None when interpolating from a Real space,
                # even in the trans-mesh case.
                m_ = coefficient.cell_node_map()
        else:
            raise ValueError("Have coefficient with unexpected mesh")
        parloop_args.append(op2.DatParloopArg(coefficient.dat, m_))

    parloop_compute_callable = partial(op2.parloop, wrapper_kernel, cell_set, parloop_args)
    if isinstance(tensor, op2.Mat):
        return parloop_compute_callable, tensor.assemble
    else:
        return copyin + (parloop_compute_callable, ) + copyout


@singledispatch
def rebuild(element, expr, rt_var_name):
    raise NotImplementedError(f"Cross mesh interpolation not implemented for a {element} element.")


@rebuild.register(finat.DiscontinuousLagrange)
def rebuild_dg(element, expr, rt_var_name):
    # To tabulate on the given element (which is on a different mesh to the
    # expression) we must do so at runtime. We therefore create a quadrature
    # element with runtime points to evaluate for each point in the element's
    # dual basis. This exists on the same reference cell as the input element
    # and we can interpolate onto it before mapping the result back onto the
    # target space.
    expr_tdim = expr.ufl_domain().topological_dimension()
    # Need point evaluations and matching weights from dual basis.
    # This could use FIAT's dual basis as below:
    # num_points = sum(len(dual.get_point_dict()) for dual in element.fiat_equivalent.dual_basis())
    # weights = []
    # for dual in element.fiat_equivalent.dual_basis():
    #     pts = dual.get_point_dict().keys()
    #     for p in pts:
    #         for w, _ in dual.get_point_dict()[p]:
    #             weights.append(w)
    # assert len(weights) == num_points
    # but for now we just fix the values to what we know works:
    if element.degree != 0 or not isinstance(element.cell, FIAT.reference_element.Point):
        raise NotImplementedError("Cross mesh interpolation only implemented for P0DG on vertex cells.")
    num_points = 1
    weights = [1.]*num_points
    # gem.Variable name starting with rt_ forces TSFC runtime tabulation
    assert rt_var_name.startswith("rt_")
    runtime_points_expr = gem.Variable(rt_var_name, (num_points, expr_tdim))
    rule_pointset = finat.point_set.UnknownPointSet(runtime_points_expr)
    try:
        expr_fiat_cell = as_fiat_cell(expr.ufl_element().cell())
    except AttributeError:
        # expression must be pure function of spatial coordinates so
        # domain has correct ufl cell
        expr_fiat_cell = as_fiat_cell(expr.ufl_domain().ufl_cell())
    rule = finat.quadrature.QuadratureRule(rule_pointset, weights=weights)
    return finat.QuadratureElement(expr_fiat_cell, rule)


@rebuild.register(finat.TensorFiniteElement)
def rebuild_te(element, expr, rt_var_name):
    return finat.TensorFiniteElement(rebuild(element.base_element,
                                             expr, rt_var_name),
                                     element._shape,
                                     transpose=element._transpose)


def composed_map(map1, map2):
    """
    Manually build a :class:`PyOP2.Map` from the iterset of map1 to the
    toset of map2.

    :arg map1: The map with the desired iterset
    :arg map2: The map with the desired toset

    :returns:  The composed map

    Requires that `map1.toset == map2.iterset`.
    Only currently implemented for `map1.arity == 1`
    """
    if map2 is None:
        # Real function space case
        return None
    if map1.toset != map2.iterset:
        raise ValueError("Cannot compose a map where the intermediate sets do not match!")
    if map1.arity != 1:
        raise NotImplementedError("Can only currently build composed maps where map1.arity == 1")
    iterset = map1.iterset
    toset = map2.toset
    arity = map2.arity
    values = map2.values[map1.values].reshape(iterset.size, arity)
    assert values.shape == (iterset.size, arity)
    return op2.Map(iterset, toset, arity, values)


def compose_map_and_cache(map1, map2):
    """
    Retrieve a composed :class:`PyOP2.Map` map from the cache of map1
    using map2 as the cache key. The composed map maps from the iterset
    of map1 to the toset of map2. Calls `composed_map` and caches the
    result on map1 if the composed map is not found.

    :arg map1: The map with the desired iterset from which the result is
        retrieved or cached
    :arg map2: The map with the desired toset

    :returns:  The composed map

    See also `composed_map`.
    """
    cache_key = hash((map2, "composed"))
    try:
        cmap = map1._cache[cache_key]
    except KeyError:
        cmap = composed_map(map1, map2)
        map1._cache[cache_key] = cmap
    return cmap


class GlobalWrapper(object):
    """Wrapper object that fakes a Global to behave like a Function."""
    def __init__(self, glob):
        self.dat = glob
        self.cell_node_map = lambda *arguments: None
        self.ufl_domain = lambda: None


@PETSc.Log.EventDecorator()
def compile_python_kernel(expression, to_pts, to_element, fs, coords):
    """Produce a :class:`PyOP2.Kernel` wrapping the eval method on the
    function provided."""

    coords_space = coords.function_space()
    coords_element = create_base_element(coords_space.ufl_element()).fiat_equivalent

    X_remap = list(coords_element.tabulate(0, to_pts).values())[0]

    # The par_loop will just pass us arguments, since it doesn't
    # know about keyword arguments at all so unpack into a dict that we
    # can pass to the user's eval method.
    def kernel(output, x, *arguments):
        kwargs = {}
        for (slot, _), arg in zip(expression._user_args, arguments):
            kwargs[slot] = arg
        X = numpy.dot(X_remap.T, x)

        for i in range(len(output)):
            # Pass a slice for the scalar case but just the
            # current vector in the VFS case. This ensures the
            # eval method has a Dolfin compatible API.
            expression.eval(output[i:i+1, ...] if numpy.ndim(output) == 1 else output[i, ...],
                            X[i:i+1, ...] if numpy.ndim(X) == 1 else X[i, ...], **kwargs)

    coefficients = [coords]
    for _, arg in expression._user_args:
        coefficients.append(GlobalWrapper(arg))
    return kernel, False, False, tuple(coefficients)<|MERGE_RESOLUTION|>--- conflicted
+++ resolved
@@ -311,7 +311,6 @@
         coefficients = kernel.coefficients
         first_coeff_fake_coords = kernel.first_coefficient_fake_coords
         name = kernel.name
-<<<<<<< HEAD
 
         wrapper_kernel_args = [
             tsfc_interface.as_pyop2_wrapper_kernel_arg(arg)
@@ -325,10 +324,6 @@
             constant_layers=constant_layers,
             subset=subset
         )
-=======
-        kernel = op2.Kernel(ast, name, requires_zeroed_output_arguments=True,
-                            flop_count=kernel.flop_count)
->>>>>>> 27c1551d
     elif hasattr(expr, "eval"):
         raise NotImplementedError  # TODO
         to_pts = []
