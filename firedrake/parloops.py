r"""This module implements parallel loops reading and writing
:class:`.Function`\s. This provides a mechanism for implementing
non-finite element operations such as slope limiters."""
import collections

from ufl.indexed import Indexed
from ufl.domain import join_domains

from pyop2 import READ, WRITE, RW, INC, MIN, MAX
import pyop2
import loopy
import coffee.base as ast

from firedrake.logging import warning
from firedrake import constant
from firedrake.utils import ScalarType_c
try:
    from cachetools import LRUCache
    kernel_cache = LRUCache(maxsize=128)
except ImportError:
    warning("cachetools not available, firedrake.par_loop calls will be slowed down")
    kernel_cache = None


__all__ = ['par_loop', 'direct', 'READ', 'WRITE', 'RW', 'INC', 'MIN', 'MAX']


class _DirectLoop(object):
    r"""A singleton object which can be used in a :func:`par_loop` in place
    of the measure in order to indicate that the loop is a direct loop
    over degrees of freedom."""

    def integral_type(self):
        return "direct"

    def __repr__(self):

        return "direct"


direct = _DirectLoop()
r"""A singleton object which can be used in a :func:`par_loop` in place
of the measure in order to indicate that the loop is a direct loop
over degrees of freedom."""


def indirect_measure(mesh, measure):
    return mesh.measure_set(measure.integral_type(),
                            measure.subdomain_id())


_maps = {
    'cell': {
        'nodes': lambda x: x.cell_node_map(),
        'itspace': indirect_measure
    },
    'interior_facet': {
        'nodes': lambda x: x.interior_facet_node_map(),
        'itspace': indirect_measure
    },
    'exterior_facet': {
        'nodes': lambda x: x.exterior_facet_node_map(),
        'itspace': indirect_measure
    },
    'direct': {
        'nodes': lambda x: None,
        'itspace': lambda mesh, measure: mesh
    }
}
r"""Map a measure to the correct maps."""


def _form_loopy_kernel(kernel_domains, instructions, measure, args, **kwargs):

    kargs = []

    for var, (func, intent) in args.items():
        if isinstance(func, constant.Constant):
            if intent is not READ:
                raise RuntimeError("Only READ access is allowed to Constant")
            # Constants modelled as Globals, so no need for double
            # indirection
            ndof = func.dat.cdim
            kargs.append(loopy.GlobalArg(var, dtype=func.dat.dtype, shape=(ndof,)))
        else:
            # Do we have a component of a mixed function?
            if isinstance(func, Indexed):
                c, i = func.ufl_operands
                idx = i._indices[0]._value
                ndof = c.function_space()[idx].finat_element.space_dimension()
                cdim = c.dat[idx].cdim
                dtype = c.dat[idx].dtype
            else:
                if func.function_space().ufl_element().family() == "Real":
                    ndof = func.function_space().dim()  # == 1
                    kargs.append(loopy.GlobalArg(var, dtype=func.dat.dtype, shape=(ndof,)))
                    continue
                else:
                    if len(func.function_space()) > 1:
                        raise NotImplementedError("Must index mixed function in par_loop.")
                    ndof = func.function_space().finat_element.space_dimension()
                    cdim = func.dat.cdim
                    dtype = func.dat.dtype
            if measure.integral_type() == 'interior_facet':
                ndof *= 2
            # FIXME: shape for facets [2][ndof]?
            kargs.append(loopy.GlobalArg(var, dtype=dtype, shape=(ndof, cdim)))
        kernel_domains = kernel_domains.replace(var+".dofs", str(ndof))

    if kernel_domains == "":
        kernel_domains = "[] -> {[]}"
<<<<<<< HEAD
    kargs.append(...)
    knl = loopy.make_function(kernel_domains, instructions, kargs, seq_dependencies=True,
                              name="par_loop_kernel", silenced_warnings=["summing_if_branches_ops"], target=loopy.CTarget())

    return pyop2.Kernel(knl, "par_loop_kernel", **kwargs)
=======
    try:
        key = (kernel_domains, tuple(instructions), tuple(map(tuple, kwargs.items())))
        if kernel_cache is not None:
            return kernel_cache[key]
        else:
            raise KeyError("No cache")
    except KeyError:
        kargs.append(...)
        knl = loopy.make_function(kernel_domains, instructions, kargs, seq_dependencies=True,
                                  name="par_loop_kernel", silenced_warnings=["summing_if_branches_ops"], target=loopy.CTarget())
        knl = pyop2.Kernel(knl, "par_loop_kernel", **kwargs)
        if kernel_cache is not None:
            return kernel_cache.setdefault(key, knl)
        else:
            return knl
>>>>>>> 254258f2


def _form_string_kernel(body, measure, args, **kwargs):
    kargs = []
    if body.find("][") >= 0:
        warning("""Your kernel body contains a double indirection.\n"""
                """You should update it to single indirections.\n"""
                """\n"""
                """Mail firedrake@imperial.ac.uk for advice.\n""")
    for var, (func, intent) in args.items():
        if isinstance(func, constant.Constant):
            if intent is not READ:
                raise RuntimeError("Only READ access is allowed to Constant")
            # Constants modelled as Globals, so no need for double
            # indirection
            ndof = func.dat.cdim
            kargs.append(ast.Decl(ScalarType_c, ast.Symbol(var, (ndof, )),
                                  qualifiers=["const"]))
        else:
            # Do we have a component of a mixed function?
            if isinstance(func, Indexed):
                c, i = func.ufl_operands
                idx = i._indices[0]._value
                ndof = c.function_space()[idx].finat_element.space_dimension()
            else:
                if len(func.function_space()) > 1:
                    raise NotImplementedError("Must index mixed function in par_loop.")
                ndof = func.function_space().finat_element.space_dimension()
            if measure.integral_type() == 'interior_facet':
                ndof *= 2
            kargs.append(ast.Decl(ScalarType_c, ast.Symbol(var, (ndof, ))))
        body = body.replace(var+".dofs", str(ndof))

    return pyop2.Kernel(ast.FunDecl("void", "par_loop_kernel", kargs,
                                    ast.FlatBlock(body),
                                    pred=["static"]),
                        "par_loop_kernel", **kwargs)


def par_loop(kernel, measure, args, kernel_kwargs=None, is_loopy_kernel=False, **kwargs):
    r"""A :func:`par_loop` is a user-defined operation which reads and
    writes :class:`.Function`\s by looping over the mesh cells or facets
    and accessing the degrees of freedom on adjacent entities.

    :arg kernel: a string containing the C code to be executed. Or a
        2-tuple of (domains, instructions) to create a loopy kernel
        (must also set ``is_loopy_kernel=True``). If loopy syntax is
        used, the domains and instructions should be specified in
        loopy kernel syntax. See the `loopy tutorial
        <https://documen.tician.de/loopy/tutorial.html>`_ for details.

    :arg measure: is a UFL :class:`~ufl.measure.Measure` which determines the
        manner in which the iteration over the mesh is to occur.
        Alternatively, you can pass :data:`direct` to designate a direct loop.
    :arg args: is a dictionary mapping variable names in the kernel to
        :class:`.Function`\s or components of mixed :class:`.Function`\s and
        indicates how these :class:`.Function`\s are to be accessed.
    :arg kernel_kwargs: keyword arguments to be passed to the
        :class:`~pyop2.op2.Kernel` constructor
    :arg kwargs: additional keyword arguments are passed to the underlying
        :class:`~pyop2.par_loop`

    :kwarg iterate: Optionally specify which region of an
                    :class:`ExtrudedSet` to iterate over.
                    Valid values are the following objects from pyop2:

                    - ``ON_BOTTOM``: iterate over the bottom layer of cells.
                    - ``ON_TOP`` iterate over the top layer of cells.
                    - ``ALL`` iterate over all cells (the default if unspecified)
                    - ``ON_INTERIOR_FACETS`` iterate over all the layers
                      except the top layer, accessing data two adjacent (in
                      the extruded direction) cells at a time.

    **Example**

    Assume that `A` is a :class:`.Function` in CG1 and `B` is a
    :class:`.Function` in DG0. Then the following code sets each DoF in
    `A` to the maximum value that `B` attains in the cells adjacent to
    that DoF::

      A.assign(numpy.finfo(0.).min)
      par_loop('for (int i=0; i<A.dofs; i++) A[i] = fmax(A[i], B[0]);', dx,
          {'A' : (A, RW), 'B': (B, READ)})

    The equivalent using loopy kernel syntax is::

      domain = '{[i]: 0 <= i < A.dofs}'
      instructions = '''
      for i
          A[i] = max(A[i], B[0])
      end
      '''
      par_loop((domain, instructions), dx, {'A' : (A, RW), 'B': (B, READ)}, is_loopy_kernel=True)


    **Argument definitions**

    Each item in the `args` dictionary maps a string to a tuple
    containing a :class:`.Function` or :class:`.Constant` and an
    argument intent. The string is the c language variable name by
    which this function will be accessed in the kernel. The argument
    intent indicates how the kernel will access this variable:

    `READ`
       The variable will be read but not written to.
    `WRITE`
       The variable will be written to but not read. If multiple kernel
       invocations write to the same DoF, then the order of these writes
       is undefined.
    `RW`
       The variable will be both read and written to. If multiple kernel
       invocations access the same DoF, then the order of these accesses
       is undefined, but it is guaranteed that no race will occur.
    `INC`
       The variable will be added into using +=. As before, the order in
       which the kernel invocations increment the variable is undefined,
       but there is a guarantee that no races will occur.

    .. note::

       Only `READ` intents are valid for :class:`.Constant`
       coefficients, and an error will be raised in other cases.

    **The measure**

    The measure determines the mesh entities over which the iteration
    will occur, and the size of the kernel stencil. The iteration will
    occur over the same mesh entities as if the measure had been used
    to define an integral, and the stencil will likewise be the same
    as the integral case. That is to say, if the measure is a volume
    measure, the kernel will be called once per cell and the DoFs
    accessible to the kernel will be those associated with the cell,
    its facets, edges and vertices. If the measure is a facet measure
    then the iteration will occur over the corresponding class of
    facets and the accessible DoFs will be those on the cell(s)
    adjacent to the facet, and on the facets, edges and vertices
    adjacent to those facets.

    For volume measures the DoFs are guaranteed to be in the FInAT
    local DoFs order. For facet measures, the DoFs will be in sorted
    first by the cell to which they are adjacent. Within each cell,
    they will be in FInAT order. Note that if a continuous
    :class:`.Function` is accessed via an internal facet measure, the
    DoFs on the interface between the two facets will be accessible
    twice: once via each cell. The orientation of the cell(s) relative
    to the current facet is currently arbitrary.

    A direct loop over nodes without any indirections can be specified
    by passing :data:`direct` as the measure. In this case, all of the
    arguments must be :class:`.Function`\s in the same
    :class:`.FunctionSpace`.

    **The kernel code**

    The kernel code is plain C in which the variables specified in the
    `args` dictionary are available to be read or written in according
    to the argument intent specified. Most basic C operations are
    permitted. However there are some restrictions:

    * Only functions from `math.h
      <http://pubs.opengroup.org/onlinepubs/9699919799/basedefs/math.h.html>`_
      may be called.
    * Pointer operations other than dereferencing arrays are prohibited.

    Indirect free variables referencing :class:`.Function`\s are all
    of type `double*`. For spaces with rank greater than zero (Vector
    or TensorElement), the data are laid out XYZ... XYZ... XYZ....
    With the vector/tensor component moving fastest.

    In loopy syntax, these may be addressed using 2D indexing::

       A[i, j]

    Where ``i`` runs over nodes, and ``j`` runs over components.

    In a direct :func:`par_loop`, the variables will all be of type
    `double*` with the single index being the vector component.

    :class:`.Constant`\s are always of type `double*`, both for
    indirect and direct :func:`par_loop` calls.

    """
    if kernel_kwargs is None:
        kernel_kwargs = {}

    _map = _maps[measure.integral_type()]
    # Ensure that the dict args passed in are consistently ordered
    # (sorted by the string key).
    sorted_args = collections.OrderedDict()
    for k in sorted(args.keys()):
        sorted_args[k] = args[k]
    args = sorted_args

    if measure is direct:
        mesh = None
        for (func, intent) in args.values():
            if isinstance(func, Indexed):
                c, i = func.ufl_operands
                idx = i._indices[0]._value
                if mesh and c.node_set[idx] is not mesh:
                    raise ValueError("Cannot mix sets in direct loop.")
                mesh = c.node_set[idx]
            else:
                try:
                    if mesh and func.node_set is not mesh:
                        raise ValueError("Cannot mix sets in direct loop.")
                    mesh = func.node_set
                except AttributeError:
                    # Argument was a Global.
                    pass
        if not mesh:
            raise TypeError("No Functions passed to direct par_loop")
    else:
        domains = []
        for func, _ in args.values():
            domains.extend(func.ufl_domains())
        domains = join_domains(domains)
        # Assume only one domain
        domain, = domains
        mesh = domain

    if is_loopy_kernel:
        kernel_domains, instructions = kernel
        op2args = [_form_loopy_kernel(kernel_domains, instructions, measure, args, **kernel_kwargs)]
    else:
        op2args = [_form_string_kernel(kernel, measure, args, **kernel_kwargs)]

    op2args.append(_map['itspace'](mesh, measure))

    def mkarg(f, intent):
        if isinstance(f, Indexed):
            c, i = f.ufl_operands
            idx = i._indices[0]._value
            m = _map['nodes'](c)
            return c.dat[idx](intent, m.split[idx] if m else None)
        return f.dat(intent, _map['nodes'](f))
    op2args += [mkarg(func, intent) for (func, intent) in args.values()]

    return pyop2.par_loop(*op2args, **kwargs)<|MERGE_RESOLUTION|>--- conflicted
+++ resolved
@@ -109,13 +109,6 @@
 
     if kernel_domains == "":
         kernel_domains = "[] -> {[]}"
-<<<<<<< HEAD
-    kargs.append(...)
-    knl = loopy.make_function(kernel_domains, instructions, kargs, seq_dependencies=True,
-                              name="par_loop_kernel", silenced_warnings=["summing_if_branches_ops"], target=loopy.CTarget())
-
-    return pyop2.Kernel(knl, "par_loop_kernel", **kwargs)
-=======
     try:
         key = (kernel_domains, tuple(instructions), tuple(map(tuple, kwargs.items())))
         if kernel_cache is not None:
@@ -131,7 +124,6 @@
             return kernel_cache.setdefault(key, knl)
         else:
             return knl
->>>>>>> 254258f2
 
 
 def _form_string_kernel(body, measure, args, **kwargs):
