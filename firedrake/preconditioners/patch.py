--- conflicted
+++ resolved
@@ -18,13 +18,9 @@
 import weakref
 
 import ctypes
-<<<<<<< HEAD
-from pyop2 import op2, parloop
-=======
 from pyop2 import op2
 import pyop2.types
 import pyop2.parloop
->>>>>>> 4e4854c3
 from pyop2.compilation import load
 from pyop2.utils import get_petsc_dir
 from pyop2.codegen.builder import Pack, MatPack, DatPack
@@ -60,11 +56,7 @@
                        True: "MatSetValues"}
 
 
-<<<<<<< HEAD
-class LocalMat(op2.Mat):
-=======
 class LocalMat(pyop2.types.AbstractMat):
->>>>>>> 4e4854c3
     pack = LocalMatPack
 
     def __init__(self, dset):
@@ -84,11 +76,7 @@
             return None
 
 
-<<<<<<< HEAD
-class LocalDat(op2.Dat):
-=======
 class LocalDat(pyop2.types.AbstractDat):
->>>>>>> 4e4854c3
     def __init__(self, dset, needs_mask=False):
         self._dataset = dset
         self.dtype = numpy.dtype(PETSc.ScalarType)
@@ -196,11 +184,7 @@
             arg.position = len(args)
             args.append(arg)
         iterset = op2.Subset(iterset, [])
-<<<<<<< HEAD
-        mod = parloop.JITModule(kinfo.kernel, iterset, *args)
-=======
         mod = pyop2.parloop.JITModule(kinfo.kernel, iterset, *args)
->>>>>>> 4e4854c3
         kernels.append(CompiledKernel(mod._fun, kinfo))
     return cell_kernels, int_facet_kernels
 
@@ -292,11 +276,7 @@
             arg.position = len(args)
             args.append(arg)
         iterset = op2.Subset(iterset, [])
-<<<<<<< HEAD
-        mod = parloop.JITModule(kinfo.kernel, iterset, *args)
-=======
         mod = pyop2.parloop.JITModule(kinfo.kernel, iterset, *args)
->>>>>>> 4e4854c3
         kernels.append(CompiledKernel(mod._fun, kinfo))
     return cell_kernels, int_facet_kernels
 
