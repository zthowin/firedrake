"""This is Slate's Linear Algebra Compiler. This module is
responsible for generating C++ kernel functions representing
symbolic linear algebra expressions written in Slate.

This linear algebra compiler uses both Firedrake's form compiler,
the Two-Stage Form Compiler (TSFC) and COFFEE's kernel abstract
syntax tree (AST) optimizer. TSFC provides this compiler with
appropriate kernel functions (in C) for evaluating integral
expressions (finite element variational forms written in UFL).
COFFEE's AST base helps with the construction of code blocks
throughout the kernel returned by: `compile_expression`.

The Eigen C++ library (http://eigen.tuxfamily.org/) is required, as
all low-level numerical linear algebra operations are performed using
this templated function library.
"""
from coffee import base as ast

import time
from hashlib import md5

from firedrake_citations import Citations
from firedrake import pyop2_interface
from firedrake.tsfc_interface import SplitKernel, KernelInfo, TSFCKernel

from firedrake.slate.slac.kernel_builder import LocalLoopyKernelBuilder, LocalKernelBuilder
from firedrake.slate.slac.utils import topological_sort, slate_to_gem, merge_loopy
from firedrake.slate.slac.optimise import optimise

from firedrake import op2
from firedrake.logging import logger
from firedrake.parameters import parameters
from firedrake.petsc import get_petsc_variables
from firedrake.utils import complex_mode, ScalarType_c, as_cstr
from ufl.log import GREEN
from gem.utils import groupby
from gem import impero_utils
from tsfc import kernel_args

from itertools import chain

from pyop2.utils import get_petsc_dir, as_tuple
from pyop2.mpi import COMM_WORLD
from pyop2.codegen.rep2loopy import SolveCallable, INVCallable

import firedrake.slate.slate as slate
import numpy as np
import loopy
import gem
from gem import indices as make_indices
from tsfc.loopy import generate as generate_loopy
import copy

__all__ = ['compile_expression']


try:
    PETSC_DIR, PETSC_ARCH = get_petsc_dir()
except ValueError:
    PETSC_DIR, = get_petsc_dir()
    PETSC_ARCH = None

EIGEN_INCLUDE_DIR = None
BLASLAPACK_LIB = None
BLASLAPACK_INCLUDE = None
if not complex_mode:
    if COMM_WORLD.rank == 0:
        petsc_variables = get_petsc_variables()
        EIGEN_INCLUDE_DIR = petsc_variables.get("EIGEN_INCLUDE")
        if EIGEN_INCLUDE_DIR is None:
            raise ValueError("""Could not find Eigen configuration in %s. Did you build PETSc with Eigen?""" % PETSC_ARCH or PETSC_DIR)
        EIGEN_INCLUDE_DIR = EIGEN_INCLUDE_DIR.lstrip('-I')
        EIGEN_INCLUDE_DIR = COMM_WORLD.bcast(EIGEN_INCLUDE_DIR, root=0)

        BLASLAPACK_LIB = petsc_variables.get("BLASLAPACK_LIB", "")
        BLASLAPACK_LIB = COMM_WORLD.bcast(BLASLAPACK_LIB, root=0)
        BLASLAPACK_INCLUDE = petsc_variables.get("BLASLAPACK_INCLUDE", "")
        BLASLAPACK_INCLUDE = COMM_WORLD.bcast(BLASLAPACK_INCLUDE, root=0)
    else:
        EIGEN_INCLUDE_DIR = COMM_WORLD.bcast(None, root=0)
        BLASLAPACK_LIB = COMM_WORLD.bcast(None, root=0)
        BLASLAPACK_INCLUDE = COMM_WORLD.bcast(None, root=0)

cell_to_facets_dtype = np.dtype(np.int8)


class SlateKernel(TSFCKernel):
    @classmethod
    def _cache_key(cls, expr, compiler_parameters, coffee):
        # TODO temporarily disable caching
        return None
        return md5((expr.expression_hash
                    + str(sorted(compiler_parameters.items()))
                    + str(coffee)).encode()).hexdigest(), expr.ufl_domains()[0].comm

    def __init__(self, expr, compiler_parameters, coffee=False):
        if self._initialized:
            return
        if coffee:
            self.split_kernel = generate_kernel(expr, compiler_parameters)
        else:
            self.split_kernel = generate_loopy_kernel(expr, compiler_parameters)
        self._initialized = True


def compile_expression(slate_expr, compiler_parameters=None, coffee=False):
    """Takes a Slate expression `slate_expr` and returns the appropriate
    :class:`firedrake.op2.Kernel` object representing the Slate expression.

    :arg slate_expr: a :class:'TensorBase' expression.
    :arg tsfc_parameters: an optional `dict` of form compiler parameters to
        be passed to TSFC during the compilation of ufl forms.

    Returns: A `tuple` containing a `SplitKernel(idx, kinfo)`
    """
    if complex_mode:
        raise NotImplementedError("SLATE doesn't work in complex mode yet")
    if not isinstance(slate_expr, slate.TensorBase):
        raise ValueError("Expecting a `TensorBase` object, not %s" % type(slate_expr))

    # Update default parameters with passed parameters
    # The deepcopy is needed because parameters is a nested dict
    params = copy.deepcopy(parameters)
    if compiler_parameters and "slate_compiler" in compiler_parameters.keys():
        params["slate_compiler"].update(compiler_parameters.pop("slate_compiler"))
    if compiler_parameters:
        params["form_compiler"].update(compiler_parameters)

    # If the expression has already been symbolically compiled, then
    # simply reuse the produced kernel.
    cache = slate_expr._metakernel_cache
    key = str(sorted(params.items()))
    try:
        return cache[key]
    except KeyError:
        kernel = SlateKernel(slate_expr, params, coffee).split_kernel
        return cache.setdefault(key, kernel)


def get_temp_info(loopy_kernel):
    """Get information about temporaries in loopy kernel.

    Returns memory in bytes and number of temporaries.
    """
    mems = [temp.nbytes for temp in loopy_kernel.temporary_variables.values()]
    mem_total = sum(mems)
    num_temps = len(loopy_kernel.temporary_variables)

    # Get number of temporaries of different shapes
    shapes = {}
    for temp in loopy_kernel.temporary_variables.values():
        shape = temp.shape
        if temp.storage_shape is not None:
            shape = temp.storage_shape

        shapes[len(shape)] = shapes.get(len(shape), 0) + 1
    return mem_total, num_temps, mems, shapes


def generate_loopy_kernel(slate_expr, compiler_parameters=None):
    cpu_time = time.time()
    if len(slate_expr.ufl_domains()) > 1:
        raise NotImplementedError("Multiple domains not implemented.")

    Citations().register("Gibson2018")

    orig_expr = slate_expr
    # Optimise slate expr, e.g. push blocks as far inward as possible
    if compiler_parameters["slate_compiler"]["optimise"]:
        slate_expr = optimise(slate_expr, compiler_parameters["slate_compiler"])

    scalar_type = compiler_parameters["form_compiler"]["scalar_type"]

    # TODO Clean up A LOT
    from tsfc.finatinterface import create_element
    arguments = slate_expr.arguments()
    if len(arguments) == 0:
        raise NotImplementedError
    elif len(arguments) == 1:
        argument, = arguments
        el = create_element(argument.ufl_element())
        output_arg = kernel_args.VectorOutputKernelArg(el, dtype=scalar_type)
    elif len(arguments) == 2:
        rargument, cargument = arguments
        rel = create_element(rargument.ufl_element())
        cel = create_element(cargument.ufl_element())
        output_arg = kernel_args.MatrixOutputKernelArg(rel, cel, dtype=scalar_type)
    else:
        raise AssertionError

    # Create a loopy builder for the Slate expression,
    # e.g. contains the loopy kernels coming from TSFC
    gem_expr, var2terminal = slate_to_gem(slate_expr)

    slate_loopy = gem_to_loopy(gem_expr, var2terminal, scalar_type, output_arg)

    builder = LocalLoopyKernelBuilder(expression=slate_expr,
                                      tsfc_parameters=compiler_parameters["form_compiler"])

    name = "slate_wrapper"
    loopy_merged, arguments = merge_loopy(slate_loopy, output_arg, builder, var2terminal, name)
    loopy_merged = loopy.register_callable(loopy_merged, INVCallable.name, INVCallable())
    loopy_merged = loopy.register_callable(loopy_merged, SolveCallable.name, SolveCallable())

    pyop2_kernel = pyop2_interface.as_pyop2_local_kernel(
        loopy_merged,
        name,
        arguments,
        include_dirs=BLASLAPACK_INCLUDE.split(),
        ldargs=BLASLAPACK_LIB.split()
    )

<<<<<<< HEAD
    kinfo = KernelInfo(kernel=pyop2_kernel,
=======
    # map the coefficients in the order that PyOP2 needs
    new_coeffs = slate_expr.coefficients()
    orig_coeffs = orig_expr.coefficients()
    get_index = lambda n: orig_coeffs.index(new_coeffs[n]) if new_coeffs[n] in orig_coeffs else n
    coeff_map = tuple((get_index(n), split_map) for (n, split_map) in slate_expr.coeff_map)

    kinfo = KernelInfo(kernel=loopykernel,
>>>>>>> 4e4854c3
                       integral_type="cell",  # slate can only do things as contributions to the cell integrals
                       oriented=builder.bag.needs_cell_orientations,
                       subdomain_id="otherwise",
                       domain_number=0,
                       coefficient_map=coeff_map,
                       needs_cell_facets=builder.bag.needs_cell_facets,
                       pass_layer_arg=builder.bag.needs_mesh_layers,
                       needs_cell_sizes=builder.bag.needs_cell_sizes,
                       tsfc_kernel_args=arguments)

    # Cache the resulting kernel
    # Slate kernels are never split, so indicate that with None in the index slot.
    idx = tuple([None]*slate_expr.rank)
    logger.info(GREEN % "compile_slate_expression finished in %g seconds.", time.time() - cpu_time)
    return (SplitKernel(idx, kinfo),)


def generate_kernel(slate_expr, compiler_parameters=None):
    cpu_time = time.time()

    if len(slate_expr.ufl_domains()) > 1:
        raise NotImplementedError("Multiple domains not implemented.")

    Citations().register("Gibson2018")
    # Create a builder for the Slate expression
    builder = LocalKernelBuilder(expression=slate_expr,
                                 tsfc_parameters=compiler_parameters["form_compiler"])

    # Keep track of declared temporaries
    declared_temps = {}
    statements = []

    # Declare terminal tensor temporaries
    terminal_declarations = terminal_temporaries(builder, declared_temps)
    statements.extend(terminal_declarations)

    # Generate assembly calls for tensor assembly
    subkernel_calls = tensor_assembly_calls(builder)
    statements.extend(subkernel_calls)

    # Create coefficient temporaries if necessary
    if builder.coefficient_vecs:
        coefficient_temps = coefficient_temporaries(builder, declared_temps)
        statements.extend(coefficient_temps)

    # Create auxiliary temporaries/expressions (if necessary)
    statements.extend(auxiliary_expressions(builder, declared_temps))

    # Generate the kernel information with complete AST
    kinfo = generate_kernel_ast(builder, statements, declared_temps)

    # Cache the resulting kernel
    # Slate kernels are never split, so indicate that with None in the index slot.
    idx = tuple([None]*slate_expr.rank)
    logger.info(GREEN % "compile_slate_expression finished in %g seconds.", time.time() - cpu_time)
    return (SplitKernel(idx, kinfo),)


def generate_kernel_ast(builder, statements, declared_temps):
    """Glues together the complete AST for the Slate expression
    contained in the :class:`LocalKernelBuilder`.

    :arg builder: The :class:`LocalKernelBuilder` containing
        all relevant expression information.
    :arg statements: A list of COFFEE objects containing all
        assembly calls and temporary declarations.
    :arg declared_temps: A `dict` containing all previously
        declared temporaries.

    Return: A `KernelInfo` object describing the complete AST.
    """
    slate_expr = builder.expression
    if slate_expr.rank == 0:
        # Scalars are treated as 1x1 MatrixBase objects
        shape = (1,)
    else:
        shape = slate_expr.shape

    # Now we create the result statement by declaring its eigen type and
    # using Eigen::Map to move between Eigen and C data structs.
    statements.append(ast.FlatBlock("/* Map eigen tensor into C struct */\n"))
    result_sym = ast.Symbol("T%d" % len(declared_temps))
    result_data_sym = ast.Symbol("A%d" % len(declared_temps))
    result_type = "Eigen::Map<%s >" % eigen_matrixbase_type(shape)
    result = ast.Decl(ScalarType_c, ast.Symbol(result_data_sym), pointers=[("restrict",)])
    result_statement = ast.FlatBlock("%s %s((%s *)%s);\n" % (result_type,
                                                             result_sym,
                                                             ScalarType_c,
                                                             result_data_sym))
    statements.append(result_statement)

    # Generate the complete c++ string performing the linear algebra operations
    # on Eigen matrices/vectors
    statements.append(ast.FlatBlock("/* Linear algebra expression */\n"))
    cpp_string = ast.FlatBlock(slate_to_cpp(slate_expr, declared_temps))
    statements.append(ast.Incr(result_sym, cpp_string))

    # Generate arguments for the macro kernel
    args = [result, ast.Decl(ScalarType_c, builder.coord_sym,
                             pointers=[("restrict",)],
                             qualifiers=["const"])]

    # Orientation information
    if builder.oriented:
        args.append(ast.Decl("int", builder.cell_orientations_sym,
                             pointers=[("restrict",)],
                             qualifiers=["const"]))

    # Coefficient information
    expr_coeffs = slate_expr.coefficients()
    for c in expr_coeffs:
        args.extend([ast.Decl(ScalarType_c, csym,
                              pointers=[("restrict",)],
                              qualifiers=["const"]) for csym in builder.coefficient(c)])

    # Facet information
    if builder.needs_cell_facets:
        f_sym = builder.cell_facet_sym
        f_arg = ast.Symbol("arg_cell_facets")
        f_dtype = as_cstr(cell_to_facets_dtype)

        # cell_facets is locally a flattened 2-D array. We typecast here so we
        # can access its entries using standard array notation.
        cast = "%s (*%s)[2] = (%s (*)[2])%s;\n" % (f_dtype, f_sym, f_dtype, f_arg)
        statements.insert(0, ast.FlatBlock(cast))
        args.append(ast.Decl(f_dtype, f_arg,
                             pointers=[("restrict",)],
                             qualifiers=["const"]))

    # NOTE: We need to be careful about the ordering here. Mesh layers are
    # added as the final argument to the kernel
    # and the amount of layers before that.
    if builder.needs_mesh_layers:
        args.append(ast.Decl("int", builder.mesh_layer_count_sym,
                             pointers=[("restrict",)],
                             qualifiers=["const"]))
        args.append(ast.Decl("int", builder.mesh_layer_sym))

    # Cell size information
    if builder.needs_cell_sizes:
        args.append(ast.Decl(ScalarType_c, builder.cell_size_sym,
                             pointers=[("restrict",)],
                             qualifiers=["const"]))

    # Macro kernel
    macro_kernel_name = "pyop2_kernel_compile_slate"
    stmts = ast.Block(statements)
    macro_kernel = ast.FunDecl("void", macro_kernel_name, args,
                               stmts, pred=["static", "inline"])

    # Construct the final ast
    kernel_ast = ast.Node(builder.templated_subkernels + [macro_kernel])

    # Now we wrap up the kernel ast as a PyOP2 kernel and include the
    # Eigen header files
    include_dirs = list(builder.include_dirs)
    include_dirs.append(EIGEN_INCLUDE_DIR)
    op2kernel = op2.Kernel(kernel_ast,
                           macro_kernel_name,
                           cpp=True,
                           include_dirs=include_dirs,
                           headers=['#include <Eigen/Dense>',
                                    '#define restrict __restrict'])

    op2kernel.num_flops = builder.expression_flops + builder.terminal_flops
    # Send back a "TSFC-like" SplitKernel object with an
    # index and KernelInfo
    kinfo = KernelInfo(kernel=op2kernel,
                       integral_type=builder.integral_type,
                       oriented=builder.oriented,
                       subdomain_id="otherwise",
                       domain_number=0,
                       coefficient_map=slate_expr.coeff_map,
                       needs_cell_facets=builder.needs_cell_facets,
                       pass_layer_arg=builder.needs_mesh_layers,
                       needs_cell_sizes=builder.needs_cell_sizes)

    return kinfo


def auxiliary_expressions(builder, declared_temps):
    """Generates statements for assigning auxiliary temporaries
    and declaring factorizations for local matrix inverses
    (if the matrix is larger than 4 x 4).

    :arg builder: The :class:`LocalKernelBuilder` containing
        all relevant expression information.
    :arg declared_temps: A `dict` containing all previously
        declared temporaries. This dictionary is updated as
        auxiliary expressions are assigned temporaries.
    """

    # These are either already declared terminals or expressions
    # which do not require an extra temporary/expression
    terminals = (slate.Tensor, slate.AssembledVector,
                 slate.Negative, slate.Transpose)
    statements = []

    sorted_exprs = [exp for exp in topological_sort(builder.expression_dag)
                    if ((builder.ref_counter[exp] > 1 and not isinstance(exp, terminals))
                        or isinstance(exp, slate.Factorization))]

    for exp in sorted_exprs:
        if exp not in declared_temps:
            if isinstance(exp, slate.Factorization):
                t = ast.Symbol("dec%d" % len(declared_temps))
                operand, = exp.operands
                expr = slate_to_cpp(operand, declared_temps)
                tensor_type = eigen_matrixbase_type(shape=exp.shape)
                stmt = "Eigen::%s<%s > %s(%s);\n" % (exp.decomposition,
                                                     tensor_type, t, expr)
                statements.append(stmt)
            else:
                t = ast.Symbol("auxT%d" % len(declared_temps))
                result = slate_to_cpp(exp, declared_temps)
                tensor_type = eigen_matrixbase_type(shape=exp.shape)
                stmt = ast.Decl(tensor_type, t)
                assignment = ast.Assign(t, result)
                statements.extend([stmt, assignment])

            declared_temps[exp] = t

    return statements


def coefficient_temporaries(builder, declared_temps):
    """Generates coefficient temporary statements for assigning
    coefficients to vector temporaries.

    :arg builder: The :class:`LocalKernelBuilder` containing
        all relevant expression information.
    :arg declared_temps: A `dict` keeping track of all declared
        temporaries. This dictionary is updated as coefficients
        are assigned temporaries.

    'AssembledVector's require creating coefficient temporaries to
    store data. The temporaries are created by inspecting the function
    space of the coefficient to compute node and dof extents. The
    coefficient is then assigned values by looping over both the node
    extent and dof extent (double FOR-loop). A double FOR-loop is needed
    for each function space (if the function space is mixed, then a loop
    will be constructed for each component space). The general structure
    of each coefficient loop will be:

         FOR (i1=0; i1<node_extent; i1++):
             FOR (j1=0; j1<dof_extent; j1++):
                 VT0[offset + (dof_extent * i1) + j1] = w_0_0[i1][j1]
                 VT1[offset + (dof_extent * i1) + j1] = w_1_0[i1][j1]
                 .
                 .
                 .

    where wT0, wT1, ... are temporaries for coefficients sharing the
    same node and dof extents. The offset is computed based on whether
    the function space is mixed. The offset is always 0 for non-mixed
    coefficients. If the coefficient is mixed, then the offset is
    incremented by the total number of nodal unknowns associated with
    the component spaces of the mixed space.
    """
    statements = [ast.FlatBlock("/* Coefficient temporaries */\n")]
    j = ast.Symbol("j1")
    loops = [ast.FlatBlock("/* Loops for coefficient temps */\n")]
    for dofs, cinfo_list in builder.coefficient_vecs.items():
        # Collect all coefficients which share the same node/dof extent
        assignments = []
        for cinfo in cinfo_list:
            fs_i = cinfo.space_index
            offset = cinfo.offset_index
            c_shape = cinfo.shape
            vector = cinfo.vector
            function = vector._function
            t = cinfo.local_temp

            if vector not in declared_temps:
                # Declare and initialize coefficient temporary
                c_type = eigen_matrixbase_type(shape=c_shape)
                statements.append(ast.Decl(c_type, t))
                declared_temps[vector] = t

            # Assigning coefficient values into temporary
            coeff_sym = ast.Symbol(builder.coefficient(function)[fs_i],
                                   rank=(j, ))
            index = ast.Sum(offset, j)
            coeff_temp = ast.Symbol(t, rank=(index, ))
            assignments.append(ast.Assign(coeff_temp, coeff_sym))

        # loop over dofs
        loop = ast.For(ast.Decl("unsigned int", j, init=0),
                       ast.Less(j, dofs),
                       ast.Incr(j, 1),
                       assignments)

        loops.append(loop)

    statements.extend(loops)

    return statements


def tensor_assembly_calls(builder):
    """Generates a block of statements for assembling the local
    finite element tensors.

    :arg builder: The :class:`LocalKernelBuilder` containing
        all relevant expression information and assembly calls.
    """
    assembly_calls = builder.assembly_calls
    statements = [ast.FlatBlock("/* Assemble local tensors */\n")]

    # Cell integrals are straightforward. Just splat them out.
    statements.extend(assembly_calls["cell"])

    if builder.needs_cell_facets:
        # The for-loop will have the general structure:
        #
        #    FOR (facet=0; facet<num_facets; facet++):
        #        IF (facet is interior):
        #            *interior calls
        #        ELSE IF (facet is exterior):
        #            *exterior calls
        #
        # If only interior (exterior) facets are present,
        # then only a single IF-statement checking for interior
        # (exterior) facets will be present within the loop. The
        # cell facets are labelled `1` for interior, and `0` for
        # exterior.
        statements.append(ast.FlatBlock("/* Loop over cell facets */\n"))
        int_calls = list(chain(*[assembly_calls[it_type]
                                 for it_type in ("interior_facet",
                                                 "interior_facet_vert")]))
        ext_calls = list(chain(*[assembly_calls[it_type]
                                 for it_type in ("exterior_facet",
                                                 "exterior_facet_vert")]))

        # Generate logical statements for handling exterior/interior facet
        # integrals on subdomains.
        # Currently only facet integrals are supported.
        for sd_type in ("subdomains_exterior_facet", "subdomains_interior_facet"):
            stmts = []
            for sd, sd_calls in groupby(assembly_calls[sd_type], lambda x: x[0]):
                _, calls = zip(*sd_calls)
                if_sd = ast.Eq(ast.Symbol(builder.cell_facet_sym, rank=(builder.it_sym, 1)), sd)
                stmts.append(ast.If(if_sd, (ast.Block(calls, open_scope=True),)))

            if sd_type == "subdomains_exterior_facet":
                ext_calls.extend(stmts)
            if sd_type == "subdomains_interior_facet":
                int_calls.extend(stmts)

        # Compute the number of facets to loop over
        domain = builder.expression.ufl_domain()
        if domain.cell_set._extruded:
            num_facets = domain.ufl_cell()._cells[0].num_facets()
        else:
            num_facets = domain.ufl_cell().num_facets()

        if_ext = ast.Eq(ast.Symbol(builder.cell_facet_sym,
                                   rank=(builder.it_sym, 0)), 0)
        if_int = ast.Eq(ast.Symbol(builder.cell_facet_sym,
                                   rank=(builder.it_sym, 0)), 1)
        body = []
        if ext_calls:
            body.append(ast.If(if_ext, (ast.Block(ext_calls, open_scope=True),)))
        if int_calls:
            body.append(ast.If(if_int, (ast.Block(int_calls, open_scope=True),)))

        statements.append(ast.For(ast.Decl("unsigned int", builder.it_sym, init=0),
                                  ast.Less(builder.it_sym, num_facets),
                                  ast.Incr(builder.it_sym, 1), body))

    if builder.needs_mesh_layers:
        # In the presence of interior horizontal facet calls, an
        # IF-ELIF-ELSE block is generated using the mesh levels
        # as conditions for which calls are needed:
        #
        #    IF (layer == bottom_layer):
        #        *bottom calls
        #    ELSE IF (layer == top_layer):
        #        *top calls
        #    ELSE:
        #        *top calls
        #        *bottom calls
        #
        # Any extruded top or bottom calls for extruded facets are
        # included within the appropriate mesh-level IF-blocks. If
        # no interior horizontal facet calls are present, then
        # standard IF-blocks are generated for exterior top/bottom
        # facet calls when appropriate:
        #
        #    IF (layer == bottom_layer):
        #        *bottom calls
        #
        #    IF (layer == top_layer):
        #        *top calls
        #
        # The mesh level is an integer provided as a macro kernel
        # argument.

        # FIXME: No variable layers assumption
        statements.append(ast.FlatBlock("/* Mesh levels: */\n"))
        num_layers = ast.Symbol(builder.mesh_layer_count_sym, rank=(0,))
        layer = builder.mesh_layer_sym
        types = ["interior_facet_horiz_top",
                 "interior_facet_horiz_bottom",
                 "exterior_facet_top",
                 "exterior_facet_bottom"]
        decide = [ast.Less(layer, num_layers),
                  ast.Greater(layer, 0),
                  ast.Eq(layer, num_layers),
                  ast.Eq(layer, 0)]
        for (integral_type, which) in zip(types, decide):
            statements.append(ast.If(which, (ast.Block(assembly_calls[integral_type], open_scope=True),)))

    return statements


def terminal_temporaries(builder, declared_temps):
    """Generates statements for assigning auxiliary temporaries
    for nodes in an expression with "high" reference count.
    Expressions which require additional temporaries are provided
    by the :class:`LocalKernelBuilder`.

    :arg builder: The :class:`LocalKernelBuilder` containing
                  all relevant expression information.
    :arg declared_temps: A `dict` keeping track of all declared
                         temporaries. This dictionary is updated
                         as terminal tensors are assigned temporaries.
    """
    statements = [ast.FlatBlock("/* Declare and initialize */\n")]
    for exp in builder.temps:
        t = builder.temps[exp]
        statements.append(ast.Decl(eigen_matrixbase_type(exp.shape), t))
        statements.append(ast.FlatBlock("%s.setZero();\n" % t))
        declared_temps[exp] = t

    return statements


def parenthesize(arg, prec=None, parent=None):
    """Parenthesizes an expression."""
    if prec is None or parent is None or prec >= parent:
        return arg
    return "(%s)" % arg


def gem_to_loopy(gem_expr, var2terminal, scalar_type, output_arg):
    """ Method encapsulating stage 2.
    Converts the gem expression dag into imperoc first, and then further into loopy.
    :return slate_loopy: 2-tuple of loopy kernel for slate operations
        and loopy GlobalArg for the output variable.
    """
    # Creation of return variables for outer loopy
    shape = gem_expr.shape if len(gem_expr.shape) != 0 else (1,)
    idx = make_indices(len(shape))
    indexed_gem_expr = gem.Indexed(gem_expr, idx)
    args = ([output_arg.loopy_arg]
            + [loopy.GlobalArg(var.name, shape=var.shape, dtype=scalar_type)
               for var in var2terminal.keys()])
    ret_vars = [gem.Indexed(gem.Variable("A", shape), idx)]

    preprocessed_gem_expr = impero_utils.preprocess_gem([indexed_gem_expr])

    # glue assignments to return variable
    assignments = list(zip(ret_vars, preprocessed_gem_expr))

    # Part A: slate to impero_c
    impero_c = impero_utils.compile_gem(assignments, (), remove_zeros=False)

    # Part B: impero_c to loopy
    return generate_loopy(impero_c, args, scalar_type, "slate_loopy", [])


def slate_to_cpp(expr, temps, prec=None):
    """Translates a Slate expression into its equivalent representation in
    the Eigen C++ syntax.

    :arg expr: a :class:`slate.TensorBase` expression.
    :arg temps: a `dict` of temporaries which map a given expression to its
        corresponding representation as a `coffee.Symbol` object.
    :arg prec: an argument dictating the order of precedence in the linear
        algebra operations. This ensures that parentheticals are placed
        appropriately and the order in which linear algebra operations
        are performed are correct.

    Returns:
        a `string` which represents the C/C++ code representation of the
        `slate.TensorBase` expr.
    """
    # If the tensor is terminal, it has already been declared.
    # Coefficients defined as AssembledVectors will have been declared
    # by now, as well as any other nodes with high reference count or
    # matrix factorizations.
    if expr in temps:
        return temps[expr].gencode()

    elif isinstance(expr, slate.Transpose):
        tensor, = expr.operands
        return "(%s).transpose()" % slate_to_cpp(tensor, temps)

    elif isinstance(expr, slate.Inverse):
        tensor, = expr.operands
        return "(%s).inverse()" % slate_to_cpp(tensor, temps)

    elif isinstance(expr, slate.Negative):
        tensor, = expr.operands
        result = "-%s" % slate_to_cpp(tensor, temps, expr.prec)
        return parenthesize(result, expr.prec, prec)

    elif isinstance(expr, (slate.Add, slate.Mul)):
        op = {slate.Add: '+',
              slate.Mul: '*'}[type(expr)]
        A, B = expr.operands
        result = "%s %s %s" % (slate_to_cpp(A, temps, expr.prec),
                               op,
                               slate_to_cpp(B, temps, expr.prec))

        return parenthesize(result, expr.prec, prec)

    elif isinstance(expr, slate.Block):
        tensor, = expr.operands
        indices = expr._indices
        try:
            ridx, cidx = indices
        except ValueError:
            ridx, = indices
            cidx = 0
        rids = as_tuple(ridx)
        cids = as_tuple(cidx)

        # Check if indices are non-contiguous
        if not all(all(ids[i] + 1 == ids[i + 1] for i in range(len(ids) - 1))
                   for ids in (rids, cids)):
            raise NotImplementedError("Non-contiguous blocks not implemented")

        rshape = expr.shape[0]
        rstart = sum(tensor.shapes[0][:min(rids)])
        if expr.rank == 1:
            cshape = 1
            cstart = 0
        else:
            cshape = expr.shape[1]
            cstart = sum(tensor.shapes[1][:min(cids)])

        result = "(%s).block<%d, %d>(%d, %d)" % (slate_to_cpp(tensor,
                                                              temps,
                                                              expr.prec),
                                                 rshape, cshape,
                                                 rstart, cstart)

        return parenthesize(result, expr.prec, prec)

    elif isinstance(expr, slate.Solve):
        A, B = expr.operands
        result = "%s.solve(%s)" % (slate_to_cpp(A, temps, expr.prec),
                                   slate_to_cpp(B, temps, expr.prec))

        return parenthesize(result, expr.prec, prec)

    else:
        raise NotImplementedError("Type %s not supported.", type(expr))


def eigen_matrixbase_type(shape):
    """Returns the Eigen::Matrix declaration of the tensor.

    :arg shape: a tuple of integers the denote the shape of the
        :class:`slate.TensorBase` object.

    Returns:
        a string indicating the appropriate declaration of the
        `slate.TensorBase` object in the appropriate Eigen C++ template
        library syntax.
    """
    if len(shape) == 0:
        rows = 1
        cols = 1
    elif len(shape) == 1:
        rows = shape[0]
        cols = 1
    else:
        if not len(shape) == 2:
            raise NotImplementedError(
                "%d-rank tensors are not supported." % len(shape)
            )
        rows = shape[0]
        cols = shape[1]
    if cols != 1:
        order = ", Eigen::RowMajor"
    else:
        order = ""

    return "Eigen::Matrix<double, %d, %d%s>" % (rows, cols, order)<|MERGE_RESOLUTION|>--- conflicted
+++ resolved
@@ -210,17 +210,13 @@
         ldargs=BLASLAPACK_LIB.split()
     )
 
-<<<<<<< HEAD
-    kinfo = KernelInfo(kernel=pyop2_kernel,
-=======
     # map the coefficients in the order that PyOP2 needs
     new_coeffs = slate_expr.coefficients()
     orig_coeffs = orig_expr.coefficients()
     get_index = lambda n: orig_coeffs.index(new_coeffs[n]) if new_coeffs[n] in orig_coeffs else n
     coeff_map = tuple((get_index(n), split_map) for (n, split_map) in slate_expr.coeff_map)
 
-    kinfo = KernelInfo(kernel=loopykernel,
->>>>>>> 4e4854c3
+    kinfo = KernelInfo(kernel=pyop2_kernel,
                        integral_type="cell",  # slate can only do things as contributions to the cell integrals
                        oriented=builder.bag.needs_cell_orientations,
                        subdomain_id="otherwise",
