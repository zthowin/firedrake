"""
Provides the interface to TSFC for compiling a form, and
transforms the TSFC-generated code to make it suitable for
passing to the backends.

"""
import pickle
from functools import partial
import time

from hashlib import md5
from os import path, environ, getuid, makedirs
import gzip
import os
import zlib
import tempfile
import collections

import ufl
from ufl import Form, MixedElement, conj
from ufl.log import GREEN
from .ufl_expr import TestFunction

from tsfc import ufl_utils
from tsfc.driver import TSFCFormData, preprocess_parameters
from tsfc.parameters import PARAMETERS as tsfc_default_parameters, is_complex
from tsfc.logging import logger

import gem

from pyop2.caching import Cached
from pyop2.op2 import Kernel
from pyop2.mpi import COMM_WORLD, MPI

<<<<<<< HEAD
from firedrake.formmanipulation import split_form, split_form_projected
from firedrake.subspace import make_subspace_numbers_and_parts, extract_subspaces

=======
from firedrake.formmanipulation import split_form
>>>>>>> 0e13a8fe
from firedrake.parameters import parameters as default_parameters
from firedrake.petsc import PETSc
from firedrake import utils

# Set TSFC default scalar type at load time
tsfc_default_parameters["scalar_type"] = utils.ScalarType
tsfc_default_parameters["scalar_type_c"] = utils.ScalarType_c


KernelInfo = collections.namedtuple("KernelInfo",
                                    ["kernel",
                                     "integral_type",
                                     "oriented",
                                     "subdomain_id",
                                     "domain_number",
                                     "coefficient_map",
                                     "subspace_map",
                                     "subspace_parts",
                                     "needs_cell_facets",
                                     "pass_layer_arg",
                                     "needs_cell_sizes"])


class TSFCKernel(Cached):

    _cache = {}

    _cachedir = environ.get('FIREDRAKE_TSFC_KERNEL_CACHE_DIR',
                            path.join(tempfile.gettempdir(),
                                      'firedrake-tsfc-kernel-cache-uid%d' % getuid()))

    @classmethod
    def _cache_lookup(cls, key):
        key, comm = key
        # comm has to be part of the in memory key so that when
        # compiling the same code on different subcommunicators we
        # don't get deadlocks. But MPI_Comm objects are not hashable,
        # so use comm.py2f() since this is an internal communicator and
        # hence the C handle is stable.
        commkey = comm.py2f()
        assert commkey != MPI.COMM_NULL.py2f()
        return cls._cache.get((key, commkey)) or cls._read_from_disk(key, comm)

    @classmethod
    def _read_from_disk(cls, key, comm):
        if comm.rank == 0:
            cache = cls._cachedir
            shard, disk_key = key[:2], key[2:]
            filepath = os.path.join(cache, shard, disk_key)
            val = None
            if os.path.exists(filepath):
                try:
                    with gzip.open(filepath, 'rb') as f:
                        val = f.read()
                except zlib.error:
                    pass

            comm.bcast(val, root=0)
        else:
            val = comm.bcast(None, root=0)

        if val is None:
            raise KeyError("Object with key %s not found" % key)
        return cls._cache.setdefault((key, comm.py2f()), pickle.loads(val))

    @classmethod
    def _cache_store(cls, key, val):
        key, comm = key
        cls._cache[(key, comm.py2f())] = val
        _ensure_cachedir(comm=comm)
        if comm.rank == 0:
            val._key = key
            shard, disk_key = key[:2], key[2:]
            filepath = os.path.join(cls._cachedir, shard, disk_key)
            tempfile = os.path.join(cls._cachedir, shard, "%s_p%d.tmp" % (disk_key, os.getpid()))
            # No need for a barrier after this, since non root
            # processes will never race on this file.
            os.makedirs(os.path.join(cls._cachedir, shard), exist_ok=True)
            with gzip.open(tempfile, 'wb') as f:
                pickle.dump(val, f, 0)
            os.rename(tempfile, filepath)
        comm.barrier()

    @classmethod
    def _cache_key(cls, form, name, parameters, function_number_map, subspace_number_map, interface, coffee=False, diagonal=False):
        # FIXME Making the COFFEE parameters part of the cache key causes
        # unnecessary repeated calls to TSFC when actually only the kernel code
        # needs to be regenerated
        return md5((form.signature() + name
                    + str(sorted(default_parameters["coffee"].items()))
                    + str(sorted(parameters.items()))
                    + str(function_number_map)
                    + str(subspace_number_map)
                    + str(type(interface))
                    + str(coffee)
                    + str(diagonal)).encode()).hexdigest(), form.ufl_domains()[0].comm

    def __init__(self, form, name, parameters, function_number_map, subspace_number_map, interface, coffee=False, diagonal=False):
        """A wrapper object for one or more TSFC kernels compiled from a given :class:`~ufl.classes.Form`.

        :arg form: the :class:`~ufl.classes.Form` from which to compile the kernels.
        :arg name: a prefix to be applied to the compiled kernel names. This is primarily useful for debugging.
        :arg parameters: a dict of parameters to pass to the form compiler.
        :arg function_number_map: a map from local function numbers to global ones (useful for split forms).
        :arg subspace_number_map: a map from local subspace numbers to global ones (useful for split forms).
        :arg interface: the KernelBuilder interface for TSFC (may be None)
        """
        if self._initialized:
            return
        parameters = preprocess_parameters(parameters)
        tree = compile_local_form(form, prefix=name, parameters=parameters, interface=interface, coffee=coffee, diagonal=diagonal)
        kernels = []
        for kernel in tree:
            # Set optimization options
            opts = default_parameters["coffee"]
            ast = kernel.ast
            # Unwind function/subspace numbering
            function_numbers = tuple(function_number_map[c] for c in kernel.coefficient_numbers)
            subspace_numbers = tuple(subspace_number_map[c] for c in kernel.external_data_numbers)
            subspace_parts = kernel.external_data_parts
            kernels.append(KernelInfo(kernel=Kernel(ast, kernel.name, opts=opts,
                                                    requires_zeroed_output_arguments=True),
                                      integral_type=kernel.integral_type,
                                      oriented=kernel.oriented,
                                      subdomain_id=kernel.subdomain_id,
                                      domain_number=kernel.domain_number,
                                      coefficient_map=function_numbers,
                                      subspace_map=subspace_numbers,
                                      subspace_parts=subspace_parts,
                                      needs_cell_facets=False,
                                      pass_layer_arg=False,
                                      needs_cell_sizes=kernel.needs_cell_sizes))
        self.kernels = tuple(kernels)
        self._initialized = True


SplitKernel = collections.namedtuple("SplitKernel", ["indices",
                                                     "kinfo"])


<<<<<<< HEAD
def compile_local_form(form, prefix, parameters, interface, coffee, diagonal):
    """Compile local form.

    `compile_local_form` is a generalisation of `tsfc.driver.compile_form`.
    This function deals with projected :class:`ufl.FormArgument`s, which
    only Firedrake understands.
    """
    cpu_time = time.time()
    assert isinstance(form, Form)
    # Determine whether in complex mode:
    complex_mode = parameters and is_complex(parameters.get("scalar_type"))
    # Split form according to subspace projections.
    # Treatment of "projected functions" is tricky; see `split_form_projected`.
    split_forms, split_subspaces, split_extraargs, split_functions = split_form_projected(form)
    # Call compute_form_data for each subform.
    form_data_tuple = tuple(ufl_utils.compute_form_data(split_f, complex_mode=complex_mode) for split_f in split_forms)
    # Build `TSFCFormData`.
    tsfc_form_data = TSFCFormData(form_data_tuple, split_extraargs, split_functions, form, diagonal)
    # Convert to coefficients here for convenience.
    split_coefficients = tuple(tuple(tsfc_form_data.function_replace_map[f] for f in fs) for fs in split_functions)
    logger.info(GREEN % "compute_form_data finished in %g seconds.", time.time() - cpu_time)
    # Pick interface
    if interface:
        interface = partial(interface, function_replace_map=tsfc_form_data.function_replace_map)
    else:
        if coffee:
            import tsfc.kernel_interface.firedrake as firedrake_interface_coffee
            interface = firedrake_interface_coffee.KernelBuilder
        else:
            # Delayed import, loopy is a runtime dependency
            import tsfc.kernel_interface.firedrake_loopy as firedrake_interface_loopy
            interface = firedrake_interface_loopy.KernelBuilder
    # Loop over `TSFCIntegralData`s and construct a kernel for each.
    kernels = []
    original_subspaces = extract_subspaces(form)
    for tsfc_integral_data in tsfc_form_data.integral_data:
        start = time.time()
        builder = interface(tsfc_integral_data,
                            parameters["scalar_type_c"] if coffee else parameters["scalar_type"],
                            parameters["scalar_type"],
                            diagonal=diagonal)
        argument_multiindices = builder.argument_multiindices
        argument_multiindices_dummy = builder.argument_multiindices_dummy
        nargs = len(argument_multiindices)
        # Gather all subspaces in this `TSFCIntegralData`.
        subspaces = set()
        for integral_index, _ in enumerate(tsfc_integral_data.integrals):
            # Each integral is associated with a `ufl.IntegralData`,
            # which in turn is associated with a `ufl.FormData`, which
            # is associated with a tuple of `Subspace`s; see
            # `split_form_projected`.
            form_data_index = tsfc_integral_data.integral_index_to_form_data_index(integral_index)
            subspaces.update(split_subspaces[form_data_index])
        subspaces = subspaces.difference(set((None, )))
        # Sort subspaces and prepare for use in assemble.py.
        subspaces, subspace_numbers, subspace_parts = make_subspace_numbers_and_parts(subspaces, original_subspaces)
        # Register enabled (split) subspaces and get associated gem expressions.
        subspace_exprs = builder.set_external_data([subspace.ufl_element() for subspace in subspaces])
        # Define subspace(firedrake) -> subspace_expr(gem) map (this is used below).
        subspace_expr_map = {s: e for s, e in zip(subspaces, subspace_exprs)}
        # Compile integrals.
        for integral_index, integral in enumerate(tsfc_integral_data.integrals):
            form_data_idx = tsfc_integral_data.integral_index_to_form_data_index(integral_index)
            subspace_tuple = split_subspaces[form_data_idx]
            coefficient_tuple = split_coefficients[form_data_idx]
            # Update quadrature parameters.
            params = parameters.copy()
            params.update(integral.metadata())  # integral metadata overrides
            # Use dummy indices for projected `Argument`s.
            _argument_multiindices = tuple(i if subspace is None else i_dummy for i, i_dummy, subspace
                                           in zip(argument_multiindices, argument_multiindices_dummy, subspace_tuple[:nargs]))
            # Prepare dummy indices for projected `Function`s.
            _extra_multiindices = tuple(builder.create_element(subspace.ufl_element()).get_indices() for subspace in subspace_tuple[nargs:])
            # Compile ufl -> gem.
            expressions = builder.compile_ufl(integral.integrand(), params, argument_multiindices=_argument_multiindices+_extra_multiindices)
            # Apply subspace transformations for projected `Argument`s.
            for i, i_dummy, subspace in zip(argument_multiindices, argument_multiindices_dummy, subspace_tuple[:nargs]):
                if subspace is None:
                    # dummy index was not used.
                    continue
                subspace_expr = subspace_expr_map[subspace]
                # Apply subspace transformation (i_dummy -> i).
                expressions = subspace.transform(expressions, subspace_expr, i_dummy, i,
                                                 builder.create_element(subspace.ufl_element()), builder.scalar_type)
            # Apply subspace transformations for projected `Function`s.
            for i_extra, subspace, coeff in zip(_extra_multiindices, subspace_tuple[nargs:], coefficient_tuple):
                subspace_expr = subspace_expr_map[subspace]
                if type(coeff.ufl_element()) == MixedElement:
                    coefficient_expr = builder.coefficient_map[builder.coefficient_split[coeff][subspace.index]]
                else:
                    coefficient_expr = builder.coefficient_map[coeff]
                i_coeff = tuple(gem.Index(extent=ix.extent) for ix in i_extra)
                # Apply subspace transformation (i_extra -> i_coeff).
                expressions = subspace.transform(expressions, subspace_expr, i_extra, i_coeff,
                                                 builder.create_element(subspace.ufl_element()), builder.scalar_type)
                # Finally contract with the true function.
                expressions = tuple(gem.IndexSum(gem.Product(gem.Indexed(coefficient_expr, i_coeff), expression), i_coeff)
                                    for expression in expressions)
            reps = builder.construct_integrals(expressions, params)
            builder.stash_integrals(reps, params)
        # Construct kernel
        kernel_name = "%s_%s_integral_%s" % (prefix, tsfc_integral_data.integral_type, tsfc_integral_data.subdomain_id)
        kernel_name = kernel_name.replace("-", "_")  # Handle negative subdomain_id
        kernel = builder.construct_kernel(kernel_name, external_data_numbers=subspace_numbers, external_data_parts=subspace_parts)
        if kernel is not None:
            kernels.append(kernel)
        logger.info(GREEN % "compile_integral finished in %g seconds.", time.time() - start)
    logger.info(GREEN % "TSFC finished in %g seconds.", time.time() - cpu_time)
    return kernels


=======
@PETSc.Log.EventDecorator()
>>>>>>> 0e13a8fe
def compile_form(form, name, parameters=None, split=True, interface=None, coffee=False, diagonal=False):
    """Compile a form using TSFC.

    :arg form: the :class:`~ufl.classes.Form` to compile.
    :arg name: a prefix for the generated kernel functions.
    :arg parameters: optional dict of parameters to pass to the form
         compiler. If not provided, parameters are read from the
         ``form_compiler`` slot of the Firedrake
         :data:`~.parameters` dictionary (which see).
    :arg split: If ``False``, then don't split mixed forms.
    :arg coffee: compile coffee kernel instead of loopy kernel

    Returns a tuple of tuples of
    (index, integral type, subdomain id, coordinates, coefficients, needs_orientations, :class:`Kernels <pyop2.op2.Kernel>`).

    ``needs_orientations`` indicates whether the form requires cell
    orientation information (for correctly pulling back to reference
    elements on embedded manifolds).

    The coordinates are extracted from the domain of the integral (a
    :func:`~.Mesh`)

    """

    # Check that we get a Form
    if not isinstance(form, Form):
        raise RuntimeError("Unable to convert object to a UFL form: %s" % repr(form))

    if parameters is None:
        parameters = default_parameters["form_compiler"].copy()
    else:
        # Override defaults with user-specified values
        _ = parameters
        parameters = default_parameters["form_compiler"].copy()
        parameters.update(_)

    # We stash the compiled kernels on the form so we don't have to recompile
    # if we assemble the same form again with the same optimisations
    cache = form._cache.setdefault("firedrake_kernels", {})

    def tuplify(params):
        return tuple((k, params[k]) for k in sorted(params))

    key = (tuplify(default_parameters["coffee"]), name, tuplify(parameters), split, diagonal)
    try:
        return cache[key]
    except KeyError:
        pass

    kernels = []
    # A map from all form coefficients/subspaces to their number.
    function_numbers = dict((c, n) for (n, c) in enumerate(form.coefficients()))
    subspace_numbers = dict((s, n) for (n, s) in enumerate(extract_subspaces(form)))
    if split:
        iterable = split_form(form, diagonal=diagonal)
    else:
        nargs = len(form.arguments())
        if diagonal:
            assert nargs == 2
            nargs = 1
        iterable = ([(None, )*nargs, form], )
    for idx, f in iterable:
        f = _real_mangle(f)
        # Map local function/subspace numbers (as seen inside the
        # compiler) to the global function/subspace numbers
        function_number_map = dict((n, function_numbers[c])
                                   for (n, c) in enumerate(f.coefficients()))
        subspace_number_map = dict((n, subspace_numbers[s])
                                   for (n, s) in enumerate(extract_subspaces(f)))
        prefix = name + "".join(map(str, (i for i in idx if i is not None)))
        kinfos = TSFCKernel(f, prefix, parameters,
                            function_number_map, subspace_number_map, interface, coffee, diagonal).kernels
        for kinfo in kinfos:
            kernels.append(SplitKernel(idx, kinfo))

    kernels = tuple(kernels)
    return cache.setdefault(key, kernels)


def _real_mangle(form):
    """If the form contains arguments in the Real function space, replace these with literal 1 before passing to tsfc."""

    a = form.arguments()
    reals = [x.ufl_element().family() == "Real" for x in a]
    if not any(reals):
        return form
    replacements = {}
    for arg, r in zip(a, reals):
        if r:
            replacements[arg] = 1
    # If only the test space is Real, we need to turn the trial function into a test function.
    if reals == [True, False]:
        replacements[a[1]] = conj(TestFunction(a[1].function_space()))
    return ufl.replace(form, replacements)


def clear_cache(comm=None):
    """Clear the Firedrake TSFC kernel cache."""
    comm = comm or COMM_WORLD
    if comm.rank == 0:
        import shutil
        shutil.rmtree(TSFCKernel._cachedir, ignore_errors=True)
        _ensure_cachedir(comm=comm)


def _ensure_cachedir(comm=None):
    """Ensure that the TSFC kernel cache directory exists."""
    comm = comm or COMM_WORLD
    if comm.rank == 0:
        makedirs(TSFCKernel._cachedir, exist_ok=True)<|MERGE_RESOLUTION|>--- conflicted
+++ resolved
@@ -32,13 +32,9 @@
 from pyop2.op2 import Kernel
 from pyop2.mpi import COMM_WORLD, MPI
 
-<<<<<<< HEAD
 from firedrake.formmanipulation import split_form, split_form_projected
 from firedrake.subspace import make_subspace_numbers_and_parts, extract_subspaces
 
-=======
-from firedrake.formmanipulation import split_form
->>>>>>> 0e13a8fe
 from firedrake.parameters import parameters as default_parameters
 from firedrake.petsc import PETSc
 from firedrake import utils
@@ -179,7 +175,6 @@
                                                      "kinfo"])
 
 
-<<<<<<< HEAD
 def compile_local_form(form, prefix, parameters, interface, coffee, diagonal):
     """Compile local form.
 
@@ -291,9 +286,7 @@
     return kernels
 
 
-=======
 @PETSc.Log.EventDecorator()
->>>>>>> 0e13a8fe
 def compile_form(form, name, parameters=None, split=True, interface=None, coffee=False, diagonal=False):
     """Compile a form using TSFC.
 
