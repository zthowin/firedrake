--- conflicted
+++ resolved
@@ -144,14 +144,10 @@
             ast = kernel.ast
             # Unwind coefficient/topological coefficient numbering
             numbers = tuple(number_map[c] for c in kernel.coefficient_numbers)
-<<<<<<< HEAD
             subspace_numbers = tuple(subspace_number_map[c] for c in kernel.subspace_numbers)
             subspace_parts = kernel.subspace_parts
-            kernels.append(KernelInfo(kernel=Kernel(ast, ast.name, opts=opts),
-=======
             kernels.append(KernelInfo(kernel=Kernel(ast, ast.name, opts=opts,
                                                     requires_zeroed_output_arguments=True),
->>>>>>> 93dfb5c5
                                       integral_type=kernel.integral_type,
                                       oriented=kernel.oriented,
                                       subdomain_id=kernel.subdomain_id,
