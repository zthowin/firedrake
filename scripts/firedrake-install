#! /usr/bin/env python3
import logging
import platform
import subprocess
import sys
import os
import shutil
from glob import glob
from argparse import ArgumentParser, RawDescriptionHelpFormatter
from collections import OrderedDict
from distutils import dir_util
import atexit

adjoint_deps = {
    "libadjoint": "git+ssh://bitbucket.org/dolfin-adjoint/libadjoint.git",
    "dolfin-adjoint": "git+ssh://bitbucket.org/dolfin-adjoint/dolfin-adjoint.git"
}

# Packages which we wish to ensure are always recompiled
wheel_blacklist = ["mpi4py"]

# Firedrake application installation shortcuts.
firedrake_apps = {
    "gusto": ("""Atmospheric dynamical core library. http://firedrakeproject.org/gusto""",
              "git+ssh://github.com/firedrakeproject/gusto#egg=gusto"),
    "thetis": ("""Coastal ocean model. http://thetisproject.org""",
               "git+ssh://github.com/thetisproject/thetis#egg=thetis"),
    "pyadjoint": ("""New generation adjoint. https://bitbucket.org/dolfin-adjoint/pyadjoint""",
                  "git+ssh://bitbucket.org/dolfin-adjoint/pyadjoint.git#egg=pyadjoint"),
    "icepack": ("""Glacier and ice sheet model. https://icepack.github.io""",
                "git+ssh://github.com/icepack/icepack.git#egg=icepack"),
}


class InstallError(Exception):
    # Exception for generic install problems.
    pass


class FiredrakeConfiguration(dict):
    """A dictionary extended to facilitate the storage of Firedrake
    configuration information."""
    def __init__(self, args=None):
        super(FiredrakeConfiguration, self).__init__()

        '''A record of the persistent options in force.'''
        self["options"] = {}
        '''Relevant environment variables.'''
        self["environment"] = {}
        '''Additional packages installed via the plugin interface.'''
        self["additions"] = []

        if args:
            for o in self._persistent_options:
                if o in args.__dict__.keys():
                    self["options"][o] = args.__dict__[o]

    _persistent_options = ["package_manager",
                           "minimal_petsc", "mpicc", "disable_ssh",
                           "show_petsc_configure_options", "adjoint",
                           "slepc", "slope", "packages", "honour_pythonpath",
                           "petsc_int_type", "cache_dir"]


def deep_update(this, that):
    import collections
    for k, v in that.items():
        if isinstance(v, collections.Mapping) and k in this.keys():
            this[k] = deep_update(this.get(k, {}), v)
        else:
            this[k] = v
    return this


if os.path.basename(__file__) == "firedrake-install":
    mode = "install"
elif os.path.basename(__file__) == "firedrake-update":
    mode = "update"
    os.chdir(os.path.dirname(os.path.realpath(__file__)) + "/../..")
else:
    sys.exit("Script must be invoked either as firedrake-install or firedrake-update")


if sys.version_info < (3, 5):
    if mode == "install":
        print("""\nInstalling Firedrake requires Python 3, at least version 3.5.
You should run firedrake-install with python3.""")
    if mode == "update":
        if hasattr(sys, "real_prefix"):
            # sys.real_prefix exists iff we are in an active virtualenv.
            #
            # Existing install trying to update past the py2/py3 barrier
            print("""\nFiredrake is now Python 3 only.  You cannot upgrade your existing installation.
Please follow the instructions at http://www.firedrakeproject.org/download.html to reinstall.""")
            sys.exit(1)
        else:
            # Accidentally (?) running firedrake-update with python2.
            print("""\nfiredrake-update must be run with Python 3, did you accidentally use Python 2?""")
    sys.exit(1)


branches = {}

jenkins = "JENKINS_URL" in os.environ
ci_testing_firedrake = "FIREDRAKE_CI_TESTS" in os.environ


if mode == "install":
    # Handle command line arguments.
    parser = ArgumentParser(description="""Install firedrake and its dependencies.""",
                            epilog="""The install process has three steps.

1. Any required system packages are installed using brew (MacOS) or apt (Ubuntu
   and similar Linux systems). On a Linux system without apt, the installation
   will fail if a dependency is not found.

2. A set of standard and/or third party Python packages is installed to the
   specified install location.

3. The core set of Python packages is downloaded to ./firedrake/src/ and
   installed to the specified location.

The install creates a venv in ./firedrake and installs inside
that venv.

The installer will ensure that the required configuration options are
passed to PETSc. In addition, any configure options which you provide
in the PETSC_CONFIGURE_OPTIONS environment variable will be
honoured.""",
                            formatter_class=RawDescriptionHelpFormatter)

    parser.add_argument("--adjoint", action='store_true',
                        help="Also install firedrake-adjoint.")
    parser.add_argument("--slope", action='store_true',
                        help="Also install SLOPE. This enables loop tiling in PyOP2.")
    parser.add_argument("--slepc", action="store_true",
                        help="Install SLEPc along with PETSc.")
    parser.add_argument("--disable-ssh", action="store_true",
                        help="Do not attempt to use ssh to clone git repositories: fall immediately back to https.")
    parser.add_argument("--no-package-manager", action='store_false', dest="package_manager",
                        help="Do not attempt to use apt or homebrew to install operating system packages on which we depend.")
    parser.add_argument("--minimal-petsc", action="store_true",
                        help="Minimise the set of petsc dependencies installed. This creates faster build times (useful for build testing).")
    group = parser.add_mutually_exclusive_group()
    group.add_argument("--honour-petsc-dir", action="store_true",
                       help="Usually it is best to let Firedrake build its own PETSc. If you wish to use another PETSc, set PETSC_DIR and pass this option.")
    group.add_argument("--petsc-int-type", choices=["int32", "int64"],
                       default="int32", type=str,
                       help="The integer type used by PETSc.  Use int64 if you need to solve problems with more than 2 billion degrees of freedom.  Only takes effect if firedrake-install builds PETSc.")

    parser.add_argument("--honour-pythonpath", action="store_true",
                        help="Pointing to external Python packages is usually a user error. Set this option if you know that you want PYTHONPATH set.")
    parser.add_argument("--rebuild-script", action="store_true",
                        help="Only rebuild the firedrake-install script. Use this option if your firedrake-install script is broken and a fix has been released in upstream Firedrake. You will need to specify any other options which you wish to be honoured by your new update script.")
    parser.add_argument("--package-branch", type=str, nargs=2, action="append", metavar=("PACKAGE", "BRANCH"),
                        help="Specify which branch of a package to use. This takes two arguments, the package name and the branch.")
    parser.add_argument("--verbose", "-v", action="store_true", help="Produce more verbose debugging output.")
    parser.add_argument("--mpicc", type=str,
                        action="store", default="mpicc",
                        help="C compiler to use when building with MPI (default is 'mpicc')")
    parser.add_argument("--show-petsc-configure-options", action="store_true",
                        help="Print out the configure options passed to PETSc")
    parser.add_argument("--venv-name", default="firedrake",
                        type=str, action="store",
                        help="Name of the venv to create (default is 'firedrake')")
    parser.add_argument("--install", action="append", dest="packages",
                        help="Additional packages to be installed. The address should be in format vcs+protocol://repo_url/#egg=pkg&subdirectory=pkg_dir . Some additional packages have shortcut install options for more information see --install-help.")
    parser.add_argument("--install-help", action="store_true",
                        help="Provide information on packages which can be installed using shortcut names.")
    parser.add_argument("--cache-dir", type=str,
                        action="store",
                        help="Directory to use for disk caches of compiled code (default is the .cache subdirectory of the Firedrake installation).")

    args = parser.parse_args()

    if args.package_branch:
        branches = {package: branch for package, branch in args.package_branch}

    args.prefix = False  # Disabled as untested
    args.packages = args.packages or []

    config = FiredrakeConfiguration(args)
else:
    import firedrake_configuration
    config = firedrake_configuration.get_config()
    if config is None:
        raise InstallError("Failed to find existing Firedrake configuration")

    parser = ArgumentParser(description="""Update this firedrake install to the latest versions of all packages.""",
                            formatter_class=RawDescriptionHelpFormatter)
    parser.add_argument("--no-update-script", action="store_false", dest="update_script",
                        help="Do not update script before updating Firedrake.")
    parser.add_argument("--rebuild", action="store_true",
                        help="Rebuild all packages even if no new version is available. Usually petsc and petsc4py are only rebuilt if they change. All other packages are always rebuilt.")
    parser.add_argument("--rebuild-script", action="store_true",
                        help="Only rebuild the firedrake-install script. Use this option if your firedrake-install script is broken and a fix has been released in upstream Firedrake. You will need to specify any other options which you wish to be honoured by your new update script.")
    parser.add_argument("--adjoint", action='store_true', dest="adjoint", default=config["options"]["adjoint"],
                        help="Also install firedrake-adjoint.")
    parser.add_argument("--slope", action='store_true', dest="slope", default=config["options"]["slope"],
                        help="Also install SLOPE. This enables loop tiling in PyOP2.")
    parser.add_argument("--slepc", action="store_true", dest="slepc", default=config["options"]["slepc"],
                        help="Install SLEPc along with PETSc")
    group = parser.add_mutually_exclusive_group()
    group.add_argument("--honour-petsc-dir", action="store_true",
                       help="Usually it is best to let Firedrake build its own PETSc. If you wish to use another PETSc, set PETSC_DIR and pass this option.")
    group.add_argument("--petsc-int-type", choices=["int32", "int64"],
                       default="int32", type=str,
                       help="The integer type used by PETSc.  Use int64 if you need to solve problems with more than 2 billion degrees of freedom.  Only takes effect if firedrake-install builds PETSc.")

    parser.add_argument("--honour-pythonpath", action="store_true", default=config["options"].get("honour_pythonpath", False),
                        help="Pointing to external Python packages is usually a user error. Set this option if you know that you want PYTHONPATH set.")
    parser.add_argument("--clean", action='store_true',
                        help="Delete any remnants of obsolete Firedrake components.")
    parser.add_argument("--verbose", "-v", action="store_true", help="Produce more verbose debugging output.")
    parser.add_argument("--install", action="append", dest="packages", default=config["options"].get("packages", []),
                        help="Additional packages to be installed. The address should be in format vcs+protocol://repo_url/#egg=pkg&subdirectory=pkg_dir. Some additional packages have shortcut install options for more information see --install-help.")
    parser.add_argument("--install-help", action="store_true",
                        help="Provide information on packages which can be installed using shortcut names.")
    parser.add_argument("--cache-dir", type=str,
                        action="store", default=config["options"].get("cache_dir", ""),
                        help="Directory to use for disk caches of compiled code (default is the .cache subdirectory of the Firedrake installation).")

    args = parser.parse_args()

    args.packages = list(set(args.packages))  # remove duplicates

    petsc_int_type_changed = False
    if config["options"].get("petsc_int_type", "int32") != args.petsc_int_type:
        petsc_int_type_changed = True
        args.rebuild = True

    config = deep_update(config, FiredrakeConfiguration(args))

if args.install_help:
    help_string = """
You can install the following packages by passing --install shortname
where shortname is one of the names given below:

"""
    componentformat = "|{:10}|{:70}|\n"
    header = componentformat.format("Name", "Description")
    line = "-" * (len(header) - 1) + "\n"
    help_string += line + header + line
    for package, d in firedrake_apps.items():
        help_string += componentformat.format(package, d[0])
    help_string += line
    print(help_string)
    sys.exit(0)

# Set up logging
# Log to file at DEBUG level
logging.basicConfig(level=logging.DEBUG,
                    format='%(asctime)s %(levelname)-6s %(message)s',
                    filename='firedrake-%s.log' % mode,
                    filemode='w')
# Log to console at INFO level
console = logging.StreamHandler()
console.setLevel(logging.INFO)
formatter = logging.Formatter('%(message)s')
console.setFormatter(formatter)
logging.getLogger().addHandler(console)

log = logging.getLogger()

log.info("Running %s" % " ".join(sys.argv))


@atexit.register
def print_log_location():
    log.info("\n\n%s log saved in firedrake-%s.log" % (mode.capitalize(), mode))


class directory(object):
    """Context manager that executes body in a given directory"""
    def __init__(self, dir):
        self.dir = os.path.abspath(dir)

    def __enter__(self):
        self.olddir = os.path.abspath(os.getcwd())
        log.debug("Old path '%s'" % self.olddir)
        log.debug("Pushing path '%s'" % self.dir)
        os.chdir(self.dir)

    def __exit__(self, *args):
        log.debug("Popping path '%s'" % self.dir)
        os.chdir(self.olddir)
        log.debug("New path '%s'" % self.olddir)


options = config["options"]

# Apply short cut package names.
options["packages"] = [firedrake_apps.get(p, (None, p))[1] for p in options["packages"]]


# Record of obsolete packages which --clean should remove from old installs.
old_git_packages = []

if mode == "install":
    firedrake_env = os.path.abspath(args.venv_name)
else:
    try:
        firedrake_env = os.environ["VIRTUAL_ENV"]
    except KeyError:
        quit("Unable to retrieve venv name from the environment.\n Please ensure the venv is active before running firedrake-update.")

if "cache_dir" not in config["options"] or not config["options"]["cache_dir"]:
    config["options"]["cache_dir"] = os.path.join(firedrake_env, ".cache")


# venv install
python = ["%s/bin/python" % firedrake_env]
# Use the pip from the venv
pip = python + ["-m", "pip"]
pipinstall = pip + ["install", "--no-binary", ",".join(wheel_blacklist)]
pyinstall = python + ["setup.py", "install"]

if "PYTHONPATH" in os.environ and not args.honour_pythonpath:
    quit("""The PYTHONPATH environment variable is set. This is probably an error.
If you really want to use your own Python packages, please run again with the
--honour-pythonpath option.
""")

petsc_opts = "--download-eigen=%s/src/eigen-3.3.3.tgz " % firedrake_env

petsc_opts += "--with-fortran-bindings=0 "

if options["minimal_petsc"]:
    if options["petsc_int_type"] == "int64":
        petsc_opts += """--download-metis --download-parmetis --download-hdf5 --download-hypre --download-pragmatic --with-64-bit-indices"""
    else:
        petsc_opts += """--download-chaco --download-metis --download-parmetis --download-scalapack --download-hypre --download-mumps --download-hdf5 --download-pragmatic"""
else:
    if options["petsc_int_type"] == "int64":
<<<<<<< HEAD
        petsc_opts += """--download-metis --download-parmetis --download-hypre --download-netcdf --download-hdf5 --download-exodusii --download-pragmatic --with-64-bit-indices"""
    else:
        petsc_opts += """--download-chaco --download-metis --download-parmetis --download-scalapack --download-hypre --download-mumps --download-netcdf --download-hdf5 --download-exodusii --download-pragmatic"""
=======
        petsc_opts += """--download-metis --download-parmetis --download-hypre --download-netcdf --download-pnetcdf --download-hdf5 --download-exodusii --with-64-bit-indices"""
    else:
        petsc_opts += """--download-chaco --download-metis --download-parmetis --download-scalapack --download-hypre --download-mumps --download-netcdf --download-hdf5 --download-pnetcdf --download-exodusii"""

>>>>>>> 7332d7b1

if "PETSC_CONFIGURE_OPTIONS" not in os.environ:
    os.environ["PETSC_CONFIGURE_OPTIONS"] = petsc_opts
else:
    for opt in petsc_opts.split():
        if opt not in os.environ["PETSC_CONFIGURE_OPTIONS"]:
            os.environ["PETSC_CONFIGURE_OPTIONS"] += " " + opt

if mode == "update" and petsc_int_type_changed:
    log.warning("""Force rebuilding all packages because PETSc int type changed""")


def check_call(arguments, env=None):
    try:
        log.debug("Running command '%s'", " ".join(arguments))
        log.debug(subprocess.check_output(arguments, stderr=subprocess.STDOUT, env=env).decode())
    except subprocess.CalledProcessError as e:
        log.debug(e.output.decode())
        raise


def check_output(args, env=None):
    try:
        log.debug("Running command '%s'", " ".join(args))
        result = subprocess.check_output(args, stderr=subprocess.STDOUT, env=env)
        if isinstance(result, str):
            # Python 2
            return result
        else:
            # Python 3
            return result.decode()
    except subprocess.CalledProcessError as e:
        log.debug(e.output.decode())
        raise


def brew_install(name, options=None):
    try:
        # Check if it's already installed
        check_call(["brew", "list", name])
    except subprocess.CalledProcessError:
        # If not found, go ahead and install
        arguments = [name]
        if options:
            arguments = options + arguments
        if args.verbose:
            arguments = ["--verbose"] + arguments
        check_call(["brew", "install"] + arguments)


def apt_check(name):
    log.info("Checking for presence of package %s..." % name)
    # Note that subprocess return codes have the opposite logical
    # meanings to those of Python variables.
    try:
        check_call(["dpkg-query", "-s", name])
        log.info("  installed.")
        return True
    except subprocess.CalledProcessError:
        log.info("  missing.")
        return False


def apt_install(names):
    log.info("Installing missing packages: %s." % ", ".join(names))
    if sys.stdin.isatty():
        subprocess.check_call(["sudo", "apt-get", "install"] + names)
    else:
        log.info("Non-interactive stdin detected; installing without prompts")
        subprocess.check_call(["sudo", "apt-get", "-y", "install"] + names)


def split_requirements_url(url):
    name = url.split(".git")[0].split("#")[0].split("/")[-1]
    spliturl = url.split("://")[1].split("#")[0].split("@")
    try:
        plain_url, branch = spliturl
    except ValueError:
        plain_url = spliturl[0]
        branch = "master"
    return name, plain_url, branch


def git_url(plain_url, protocol):
    if protocol == "ssh":
        return "git@%s:%s" % tuple(plain_url.split("/", 1))
    elif protocol == "https":
        return "https://%s" % plain_url
    else:
        raise ValueError("Unknown git protocol: %s" % protocol)


def git_clone(url):
    name, plain_url, branch = split_requirements_url(url)
    if name == "petsc" and args.honour_petsc_dir:
        log.info("Using existing petsc installation\n")
        return name
    log.info("Cloning %s\n" % name)
    if name in branches:
        branch = branches[name]
    try:
        if options["disable_ssh"]:
            raise InstallError("Skipping ssh clone because --disable-ssh")
        check_call(["git", "clone", "-q", git_url(plain_url, "ssh")])
        log.info("Successfully cloned repository %s" % name)
    except (subprocess.CalledProcessError, InstallError):
        if not options["disable_ssh"]:
            log.warn("Failed to clone %s using ssh, falling back to https." % name)
        try:
            check_call(["git", "clone", "-q", git_url(plain_url, "https")])
            log.info("Successfully cloned repository %s." % name)
        except subprocess.CalledProcessError:
            log.error("Failed to clone %s branch %s." % (name, branch))
            raise
    with directory(name):
        try:
            log.info("Checking out branch %s" % branch)
            check_call(["git", "checkout", "-q", branch])
            log.info("Successfully checked out branch %s" % branch)
        except subprocess.CalledProcessError:
            log.error("Failed to check out branch %s" % branch)
            raise
    return name


def list_cloned_dependencies(name):
    log.info("Finding dependencies of %s\n" % name)
    deps = OrderedDict()
    try:
        for dep in open(name + "/requirements-git.txt", "r"):
            name = split_requirements_url(dep.strip())[0]
            deps[name] = dep.strip()
    except IOError:
        pass
    return deps


def clone_dependencies(name):
    log.info("Cloning the dependencies of %s" % name)
    deps = []
    try:
        for dep in open(name + "/requirements-git.txt", "r"):
            deps.append(git_clone(dep.strip()))
    except IOError:
        pass
    return deps


def git_update(name, url=None):
    # Update the named git repo and return true if the current branch actually changed.
    log.info("Updating the git repository for %s" % name)
    with directory(name):
        git_sha = check_output(["git", "rev-parse", "HEAD"])
        # Ensure remotes get updated if and when we move repositories.
        if url:
            plain_url = split_requirements_url(url)[1]
            current_url = check_output(["git", "remote", "-v"]).split()[1]
            protocol = "https" if current_url.startswith("https") else "ssh"
            new_url = git_url(plain_url, protocol)
            # Ensure we only change from bitbucket to github and not the reverse.
            if new_url != current_url and "bitbucket.org" in current_url \
               and "github.com/firedrakeproject" in plain_url:
                log.info("Updating git remote for %s" % name)
                check_call(["git", "remote", "set-url", "origin", new_url])
        check_call(["git", "pull"])
        git_sha_new = check_output(["git", "rev-parse", "HEAD"])
    return git_sha != git_sha_new


def run_pip(args):
    check_call(pip + args)


def run_pip_install(pipargs):
    # Make pip verbose when logging, so we see what the
    # subprocesses wrote out.
    # Particularly important for debugging petsc fails.
    pipargs = ["-vvv"] + pipargs
    check_call(pipinstall + pipargs)


def run_cmd(args):
    check_call(args)


def pip_requirements(package):
    log.info("Installing pip dependencies for %s" % package)
    if os.path.isfile("%s/requirements-ext.txt" % package):
        run_pip_install(["-r", "%s/requirements-ext.txt" % package])
    elif os.path.isfile("%s/requirements.txt" % package):
        if package == "COFFEE":
            # FIXME: Horrible hack to work around
            # https://github.com/coin-or/pulp/issues/123
            run_pip_install(["--no-deps", "-r", "%s/requirements.txt" % package])
        else:
            run_pip_install(["-r", "%s/requirements.txt" % package])
    else:
        log.info("No dependencies found. Skipping.")


def install(package):
    log.info("Installing %s" % package)
    if package == "petsc/":
        build_and_install_petsc()
    # The following outrageous hack works around the fact that petsc and co. cannot be installed in developer mode.
    elif package not in ["petsc4py/", "slepc/", "slepc4py/"]:
        run_pip_install(["-e", package])
    else:
        run_pip_install(["--ignore-installed", package])


def clean(package):
    log.info("Cleaning %s" % package)
    with directory(package):
        check_call(["python", "setup.py", "clean"])


def pip_uninstall(package):
    log.info("Removing existing %s installations\n" % package)
    # Uninstalling something with pip is an absolute disaster.  We
    # have to use pip freeze to list all available packages "locally"
    # and keep on removing the one we want until it is gone from this
    # list!  Yes, pip will happily have two different versions of the
    # same package co-existing.  Moreover, depending on the phase of
    # the moon, the order in which they are uninstalled is not the
    # same as the order in which they appear on sys.path!
    again = True
    i = 0
    while again:
        # List installed packages, "locally".  In a venv,
        # this just tells me packages in the venv, otherwise it
        # gives me everything.
        lines = check_output(pip + ["freeze", "-l"])
        again = False
        for line in lines.split("\n"):
            # Do we have a locally installed package?
            if line.startswith(package):
                # Uninstall it.
                run_pip(["uninstall", "-y", line.strip()])
                # Go round again, because THERE MIGHT BE ANOTHER ONE!
                again = True
        i += 1
        if i > 10:
            raise InstallError("pip claims it uninstalled %s more than 10 times.  Something is probably broken.", package)


def get_petsc_dir():
    if args.honour_petsc_dir:
        try:
            petsc_dir = os.environ["PETSC_DIR"]
        except KeyError:
            raise InstallError("Unable to find installed PETSc (did you forget to set PETSC_DIR?)")
        petsc_arch = os.environ.get("PETSC_ARCH", "")
    else:
        try:
            petsc_dir = check_output(python +
                                     ["-c", "import petsc; print(petsc.get_petsc_dir())"]).strip()

            petsc_arch = ""
        except subprocess.CalledProcessError:
            raise InstallError("Unable to find installed PETSc")
    return petsc_dir, petsc_arch


def get_slepc_dir():
    petsc_dir, petsc_arch = get_petsc_dir()
    if args.honour_petsc_dir:
        try:
            slepc_dir = os.environ["SLEPC_DIR"]
        except KeyError:
            raise InstallError("Need to set SLEPC_DIR for --slepc with --honour-petsc-dir")
    else:
        try:
            slepc_dir = check_output(python +
                                     ["-c", "import slepc; print(slepc.get_slepc_dir())"]).strip()
        except subprocess.CalledProcessError:
            raise InstallError("Unable to find installed SLEPc")
    return slepc_dir, petsc_arch


def build_and_install_petsc():
    import hashlib
    import urllib.request
    tarball = "eigen-3.3.3.tgz"
    url = "https://bitbucket.org/eigen/eigen/get/3.3.3.tar.gz"
    sha = hashlib.sha256()
    expect = "94878cbfa27b0d0fbc64c00d4aafa137f678d5315ae62ba4aecddbd4269ae75f"
    if not os.path.exists(tarball):
        log.info("Downloading Eigen from '%s' to '%s'" % (url, tarball))
        urllib.request.urlretrieve(url, filename=tarball)
    else:
        log.info("Eigen tarball already downloaded to '%s'" % tarball)
    log.info("Checking Eigen tarball integrity")
    with open(tarball, "rb") as f:
        while True:
            data = f.read(65536)
            if not data:
                break
            sha.update(data)
    actual = sha.hexdigest()
    if actual != expect:
        raise InstallError("Downloaded Eigen tarball has incorrect sha256sum, expected '%s', was '%s'",
                           expect, actual)
    else:
        log.info("Eigen tarball hash valid")
    log.info("Building PETSc. \nDepending on your platform, may take between a few minutes and an hour or more to build!")
    run_pip_install(["--ignore-installed", "petsc/"])


def build_and_install_h5py():
    import shutil
    log.info("Installing h5py")
    # Clean up old downloads
    if os.path.exists("h5py-2.5.0"):
        log.info("Removing old h5py-2.5.0 source")
        shutil.rmtree("h5py-2.5.0")
    if os.path.exists("h5py.tar.gz"):
        log.info("Removing old h5py.tar.gz")
        os.remove("h5py.tar.gz")

    url = "git+https://github.com/firedrakeproject/h5py.git@firedrake#egg=h5py"
    if os.path.exists("h5py"):
        changed = False
        with directory("h5py"):
            # Rewrite old h5py/h5py remote to firedrakeproject/h5py remote.
            plain_url = split_requirements_url(url)[1]
            current_remote = check_output(["git", "remote", "-v"]).split()[1]
            proto = "https" if current_remote.startswith("https") else "ssh"
            new_remote = git_url(plain_url, proto)
            if new_remote != current_remote and "h5py/h5py.git" in current_remote:
                log.info("Updating git remote for h5py from %s to %s", current_remote, new_remote)
                check_call(["git", "remote", "set-url", "origin", new_remote])
                check_call(["git", "fetch", "-p", "origin"])
                check_call(["git", "checkout", "firedrake"])
                changed = True
        changed |= git_update("h5py")
    else:
        git_clone(url)
        changed = True

    petsc_dir, petsc_arch = get_petsc_dir()
    hdf5_dir = "%s/%s" % (petsc_dir, petsc_arch)
    if changed or args.rebuild:
        log.info("Linking h5py against PETSc found in %s\n" % hdf5_dir)
        oldcc = os.environ.get("CC", None)
        os.environ["CC"] = options["mpicc"] or "mpicc"
        os.environ["HDF5_DIR"] = hdf5_dir
        os.environ["HDF5_MPI"] = "ON"
        # Only uninstall if things changed.
        pip_uninstall("h5py")
        # Pip installing from dirty directory is potentially unsafe.
        with directory("h5py/"):
            check_call(["git", "clean", "-fdx"])
        install("h5py/")
        if oldcc is None:
            del os.environ["CC"]
        else:
            os.environ["CC"] = oldcc
    else:
        log.info("No need to rebuild h5py")


def build_and_install_libspatialindex():
    log.info("Installing libspatialindex")
    if os.path.exists("libspatialindex"):
        log.info("Updating the git repository for libspatialindex")
        with directory("libspatialindex"):
            check_call(["git", "fetch"])
            git_sha = check_output(["git", "rev-parse", "HEAD"])
            git_sha_new = check_output(["git", "rev-parse", "@{u}"])
            libspatialindex_changed = git_sha != git_sha_new
            if libspatialindex_changed:
                check_call(["git", "reset", "--hard"])
                check_call(["git", "pull"])
    else:
        git_clone("git+https://github.com/firedrakeproject/libspatialindex.git")
        libspatialindex_changed = True

    if libspatialindex_changed:
        with directory("libspatialindex"):
            # Clean source directory
            check_call(["git", "reset", "--hard"])
            check_call(["git", "clean", "-f", "-x", "-d"])
            # Patch Makefile.am to skip building test
            check_call(["sed", "-i", "-e", "/^SUBDIRS/s/ test//", "Makefile.am"])
            # Build and install
            check_call(["./autogen.sh"])
            check_call(["./configure", "--prefix=" + firedrake_env,
                        "--enable-shared", "--disable-static"])
            check_call(["make"])
            check_call(["make", "install"])
    else:
        log.info("No need to rebuild libspatialindex")


def build_and_install_slepc():
    petsc_dir, petsc_arch = get_petsc_dir()

    if args.honour_petsc_dir:
        slepc_dir, slepc_arch = get_slepc_dir()
        log.info("Using installed SLEPc from %s/%s", slepc_dir, slepc_arch)
    else:
        log.info("Installing SLEPc.")
        url = "git+https://github.com/firedrakeproject/slepc.git@firedrake"
        if os.path.exists("slepc"):
            slepc_changed = False
            with directory("slepc"):
                plain_url = split_requirements_url(url)[1]
                current_remote = check_output(["git", "remote", "-v"]).split()[1]
                proto = "https" if current_remote.startswith("https") else "ssh"
                new_remote = git_url(plain_url, proto)
                if new_remote != current_remote:
                    log.info("Updating git remote for SLEPc from %s to %s", current_remote, new_remote)
                    check_call(["git", "remote", "set-url", "origin", new_remote])
                    check_call(["git", "fetch", "-p", "origin"])
                    check_call(["git", "checkout", "firedrake"])
                    slepc_changed = True
            slepc_changed |= git_update("slepc")
        else:
            git_clone(url)
            slepc_changed = True
        if slepc_changed:
            install("slepc/")
        else:
            log.info("No need to rebuild SLEPc")

    log.info("Installing slepc4py.")
    url = "git+https://github.com/firedrakeproject/slepc4py.git@firedrake"
    if os.path.exists("slepc4py"):
        slepc4py_changed = False
        with directory("slepc4py"):
                plain_url = split_requirements_url(url)[1]
                current_remote = check_output(["git", "remote", "-v"]).split()[1]
                proto = "https" if current_remote.startswith("https") else "ssh"
                new_remote = git_url(plain_url, proto)
                if new_remote != current_remote:
                    log.info("Updating git remote for slepc4py from %s to %s", current_remote, new_remote)
                    check_call(["git", "remote", "set-url", "origin", new_remote])
                    check_call(["git", "fetch", "-p", "origin"])
                    check_call(["git", "checkout", "firedrake"])
                    slepc4py_changed = True
        slepc4py_changed |= git_update("slepc4py")
    else:
        git_clone(url)
        slepc4py_changed = True
    if slepc4py_changed:
        install("slepc4py/")
    else:
        log.info("No need to rebuild slepc4py")


def build_and_install_adjoint():

    for package in adjoint_deps:
        try:
            git_update(package, adjoint_deps[package])
        except OSError as e:
            if e.errno == 2:
                log.warn("%s missing, cloning anew.\n" % package)
                git_clone(adjoint_deps[package])
            else:
                raise

    env = dict(os.environ)
    petsc_dir, petsc_arch = get_petsc_dir()
    env["PETSC_ARCH"] = petsc_arch
    env["PETSC_DIR"] = petsc_dir
    if options["slepc"]:
        slepc_dir, _ = get_slepc_dir()
        env["SLEPC_DIR"] = slepc_dir

    with directory("libadjoint"):
        dir_util.mkpath("build")
        with directory("build"):
            log.info("Configuring libadjoint for venv installation in %s" % os.environ["VIRTUAL_ENV"])
            check_call(["cmake", "-DCMAKE_INSTALL_PREFIX=%s" % os.environ["VIRTUAL_ENV"],
                        "-DPYTHON_EXECUTABLE=%s/bin/python3" % os.environ["VIRTUAL_ENV"], ".."], env=env)
            log.info("Installing libadjoint.")
            check_call(["make", "install"])

    install("dolfin-adjoint/")


def build_and_install_slope():
    log.info("Installing SLOPE")
    if os.path.exists("SLOPE"):
        slope_changed = git_update("SLOPE")
    else:
        git_clone("git+https://github.com/coneoproject/SLOPE.git")
        slope_changed = True

    if slope_changed:
        with directory("SLOPE"):
            # Clean source directory
            check_call(["git", "reset", "--hard"])
            check_call(["git", "clean", "-f", "-x", "-d"])
            # Build and install (hack: need to do this manually as SLOPE is
            # still stupid and doesn't have a proper configure+make+install system)
            check_call(["make"])
            check_call(["mv"] + glob(os.path.join('lib', '*')) + [os.path.join(firedrake_env, 'lib')])
            include_dir = os.path.join(firedrake_env, 'include', 'SLOPE')
            check_call(["mkdir", "-p", include_dir])
            check_call(["cp"] + glob(os.path.join('sparsetiling', 'include', '*')) + [include_dir])
            # Also install the Python interface
            run_cmd(pyinstall)
    else:
        log.info("No need to rebuild SLOPE")


def clean_obsolete_packages():
    dirs = os.listdir(".")
    for package in old_git_packages:
        pip_uninstall(package)
        if package in dirs:
            shutil.rmtree(package)


def quit(message):
    log.error(message)
    sys.exit(1)


def build_update_script():
    log.info("Creating firedrake-update script.")
    with open("firedrake/scripts/firedrake-install", "r") as f:
        update_script = f.read()

    try:
        os.mkdir("../bin")
    except OSError:
        pass
    with open("../bin/firedrake-update", "w") as f:
        f.write(update_script)
    check_call(["chmod", "a+x", "../bin/firedrake-update"])


if options["show_petsc_configure_options"]:
    log.info("******************************************\n")
    log.info("Building PETSc with the following options:\n")
    log.info("******************************************\n")
    log.info("%s\n\n" % os.environ["PETSC_CONFIGURE_OPTIONS"])

if args.rebuild_script:
    os.chdir(os.path.dirname(os.path.realpath(__file__)) + ("/../.."))

    build_update_script()

    log.info("Successfully rebuilt firedrake-update.\n")

    log.info("To upgrade firedrake, run firedrake-update")
    sys.exit(0)


if "PETSC_DIR" in os.environ and not args.honour_petsc_dir:
    quit("""The PETSC_DIR environment variable is set. This is probably an error.
If you really want to use your own PETSc build, please run again with the
--honour-petsc-dir option.
""")

if "PETSC_DIR" not in os.environ and args.honour_petsc_dir:
    quit("""The --honour-petsc-dir is set, but PETSC_DIR environment variable is
not defined. If you have compiled PETSc manually, set PETSC_DIR
(and optionally PETSC_ARCH) variables to point to the build directory.
""")

if "SLEPC_DIR" not in os.environ and args.honour_petsc_dir and options["slepc"]:
    quit("""If you use --honour-petsc-dir, you must also build SLEPc manually
and set the SLEPC_DIR environment variable appropriately""")

if "SLEPC_DIR" in os.environ and not args.honour_petsc_dir and options["slepc"]:
    quit("""The SLEPC_DIR environment variable is set.  If you want to use
your own SLEPc version, you must also build your own PETSc and run
with --honour-petsc-dir.""")

log.debug("*** Current environment (output of 'env') ***")
log.debug(check_output(["env"]))
log.debug("\n\n")

if mode == "install" or not args.update_script:
    # Check operating system.
    osname = platform.uname()[0]
    if osname == "Darwin":
        if options["package_manager"]:

            log.info("Installing command line tools...")
            try:
                check_call(["xcode-select", "--install"])
            except subprocess.CalledProcessError:
                # expected failure if already installed
                pass

            try:
                check_call(["brew", "--version"])
            except subprocess.CalledProcessError:
                quit("Homebrew not found. Please install it using the instructions at http://brew.sh and then try again.")

            log.info("Installing required packages via homebrew. You can safely ignore warnings that packages are already installed")
            # Ensure a fortran compiler is available
            brew_install("gcc")
            brew_install("openmpi")
            brew_install("python3")
            brew_install("autoconf")
            brew_install("automake")
            brew_install("cmake")
            brew_install("libtool")
            brew_install("mercurial")

        else:
            log.info("Xcode and homebrew installation disabled. Proceeding on the rash assumption that packaged dependencies are in place.")

    elif osname == "Linux":
        # Check for apt.
        try:
            if not options["package_manager"]:
                raise InstallError
            check_call(["apt-get", "--version"])

            apt_packages = ["build-essential",
                            "autoconf",
                            "automake",
                            "cmake",
                            "gfortran",
                            "git-core",
                            "libblas-dev",
                            "liblapack-dev",
                            "libopenmpi-dev",
                            "libtool",
                            "mercurial",
                            "openmpi-bin",
                            "python3-dev",
                            "python3-pip",
                            "python3-tk",
                            "python3-venv",
                            "zlib1g-dev"]

            missing_packages = [p for p in apt_packages if not apt_check(p)]
            if missing_packages:
                apt_install(missing_packages)

        except (subprocess.CalledProcessError, InstallError):
            log.info("apt-get not found or disabled. Proceeding on the rash assumption that your compiled dependencies are in place.")
            log.info("If this is not the case, please install the following and try again:")
            log.info("* A C and C++ compiler (for example gcc/g++ or clang), GNU make")
            log.info("* A Fortran compiler (for PETSc)")
            log.info("* MPI")
            log.info("* Blas and Lapack")
            log.info("* Git, Mercurial")
            log.info("* Python version >=3.5")
            log.info("* The Python headers")
            log.info("* autoconf, automake, libtool")
            log.info("* CMake")
            log.info("* zlib")

    else:
        log.warn("You do not appear to be running Linux or MacOS. Please do not be surprised if this install fails.")


if mode == "install":
    if os.path.exists(firedrake_env):
        log.warning("Specified venv '%s' already exists", firedrake_env)
        quit("Can't install into existing venv '%s'" % firedrake_env)

    log.info("Creating firedrake venv in '%s'." % firedrake_env)
    # Debian's Python3 is screwed, they don't ship ensurepip as part
    # of the base python package, so the default python -m venv
    # doesn't work.  Moreover, they have spiked the file such that it
    # calls sys.exit, which will kill any attempts to create a venv
    # with pip.
    try:
        import ensurepip        # noqa: F401
        with_pip = True
    except ImportError:
        with_pip = False
    import venv
    venv.EnvBuilder(with_pip=with_pip).create(firedrake_env)
    if not with_pip:
        import urllib.request
        log.debug("ensurepip unavailable, bootstrapping pip using get-pip.py")
        urllib.request.urlretrieve("https://bootstrap.pypa.io/get-pip.py", filename="get-pip.py")
        check_call(python + ["get-pip.py"])
        log.debug("bootstrapping pip succeeded")
        log.debug("Removing get-pip.py")
        os.remove("get-pip.py")
    # Ensure pip and setuptools are at the latest version.
    run_pip(["install", "-U", "setuptools"])
    run_pip(["install", "-U", "pip"])

    # We haven't activated the venv so we need to manually set the environment.
    os.environ["VIRTUAL_ENV"] = firedrake_env

os.chdir(firedrake_env)

if mode == "install":
    os.mkdir("src")
    os.chdir("src")

    if jenkins and ci_testing_firedrake:
        check_call(["ln", "-s", "../../../", "firedrake"])
    else:
        git_clone("git+https://github.com/firedrakeproject/firedrake.git")

    packages = clone_dependencies("firedrake")
    packages = clone_dependencies("PyOP2") + packages
    packages += ["firedrake"]

    for p in options["packages"]:
        name = git_clone(p)
        packages.extend(clone_dependencies(name))
        packages += [name]

    if args.honour_petsc_dir:
        packages.remove("petsc")

    # Force Cython to install first to work around pip dependency issues.
    run_pip_install(["Cython>=0.22"])

    # Need to install petsc first in order to resolve hdf5 dependency.
    if not args.honour_petsc_dir:
        pipinstall.append("--no-deps")
        packages.remove("petsc")
        install("petsc/")
        pipinstall.pop()

    for p in packages:
        pip_requirements(p)

    build_and_install_h5py()
    build_and_install_libspatialindex()
    pipinstall.append("--no-deps")
    for p in packages:
        install(p+"/")
        sys.path.append(os.getcwd() + "/" + p)

    # Work around easy-install.pth bug.
    try:
        packages.remove("petsc")
    except ValueError:
        pass
    packages.remove("petsc4py")
    packages.remove("firedrake")
    v = sys.version_info
    if v.major <= 2:
        easyinstall = open("../lib/python%d.%d/site-packages/easy-install.pth" % (v.major, v.minor), "r").readlines()
        new_packages = [os.getcwd() + "/" + p + "\n" for p in packages]
        open("../lib/python%d.%d/site-packages/easy-install.pth" % (v.major, v.minor), "w").writelines(
            easyinstall[:1] + new_packages + easyinstall[1:])

    build_update_script()

else:
    # Update mode
    os.chdir("src")

    if args.update_script:
        # Pull firedrake, rebuild update script, launch new script
        git_update("firedrake")
        build_update_script()
        os.execv(sys.executable, [sys.executable, "../bin/firedrake-update", "--no-update-script"] + sys.argv[1:])

    deps = OrderedDict()
    deps.update(list_cloned_dependencies("PyOP2"))
    deps.update(list_cloned_dependencies("firedrake"))
    for p in options["packages"]:
        name = split_requirements_url(p)[0]
        deps.update(list_cloned_dependencies(name))
        deps[name] = p
    packages = list(deps.keys())
    packages += ["firedrake"]

    # update packages.
    if not args.honour_petsc_dir:
        petsc_changed = git_update("petsc", deps["petsc"])
    else:
        petsc_changed = False
    petsc4py_changed = git_update("petsc4py", deps["petsc4py"])

    packages.remove("petsc")
    packages.remove("petsc4py")

    if args.clean:
        clean_obsolete_packages()
        for package in packages:
            pip_uninstall(package)
        if args.rebuild:
            pip_uninstall("petsc")
            pip_uninstall("petsc4py")

    for p in packages:
        try:
            git_update(p, deps.get(p, None))
        except OSError as e:
            if e.errno == 2:
                log.warn("%s missing, cloning anew.\n" % p)
                git_clone(deps[p])
            else:
                raise

    # update dependencies.
    for p in packages:
        pip_requirements(p)
    pipinstall.append("--no-deps")

    # Only rebuild petsc if it has changed.
    if not args.honour_petsc_dir and (args.rebuild or petsc_changed):
        clean("petsc/")
        log.info("Depending on your platform, PETSc may take an hour or more to build!")
        install("petsc/")
    if args.rebuild or petsc_changed or petsc4py_changed:
        clean("petsc4py/")
        install("petsc4py/")

    # Always rebuild h5py.
    build_and_install_h5py()
    build_and_install_libspatialindex()

    try:
        packages.remove("PyOP2")
        packages.remove("firedrake")
    except ValueError:
        pass
    packages += ("PyOP2", "firedrake")
    for p in packages:
        clean(p)
        install(p+"/")

if options["slepc"]:
    build_and_install_slepc()
if options["adjoint"]:
    build_and_install_adjoint()
if options["slope"]:
    build_and_install_slope()

try:
    import firedrake_configuration
    firedrake_configuration.write_config(config)
    log.info("Configuration saved to configuration.json")
except Exception as e:
    log.warning("Unable to save configuration to a JSON file")
    log.warning("Error Message:")
    log.warning(str(e))

if mode == "update":
    try:
        firedrake_configuration.setup_cache_dirs()
        log.info("Clearing just in time compilation caches.")
        from firedrake.tsfc_interface import clear_cache, TSFCKernel
        from pyop2.compilation import clear_cache as pyop2_clear_cache
        print('Removing cached TSFC kernels from %s' % TSFCKernel._cachedir)
        clear_cache()
        pyop2_clear_cache()
    except:                     # noqa: E722
        # Unconditional except in order to avoid upgrade script failures.
        log.error("Failed to clear caches. Try running firedrake-clean.")


os.chdir("../..")

if mode == "install":
    log.info("\n\nSuccessfully installed Firedrake.\n")

    log.info("\nFiredrake has been installed in a python venv. You activate it with:\n")
    log.info("  . %s/bin/activate\n" % firedrake_env)
    log.info("The venv can be deactivated by running:\n")
    log.info("  deactivate\n\n")
    log.info("To upgrade Firedrake activate the venv and run firedrake-update\n")
else:
    log.info("\n\nSuccessfully updated Firedrake.\n")<|MERGE_RESOLUTION|>--- conflicted
+++ resolved
@@ -332,16 +332,10 @@
         petsc_opts += """--download-chaco --download-metis --download-parmetis --download-scalapack --download-hypre --download-mumps --download-hdf5 --download-pragmatic"""
 else:
     if options["petsc_int_type"] == "int64":
-<<<<<<< HEAD
-        petsc_opts += """--download-metis --download-parmetis --download-hypre --download-netcdf --download-hdf5 --download-exodusii --download-pragmatic --with-64-bit-indices"""
-    else:
-        petsc_opts += """--download-chaco --download-metis --download-parmetis --download-scalapack --download-hypre --download-mumps --download-netcdf --download-hdf5 --download-exodusii --download-pragmatic"""
-=======
-        petsc_opts += """--download-metis --download-parmetis --download-hypre --download-netcdf --download-pnetcdf --download-hdf5 --download-exodusii --with-64-bit-indices"""
-    else:
-        petsc_opts += """--download-chaco --download-metis --download-parmetis --download-scalapack --download-hypre --download-mumps --download-netcdf --download-hdf5 --download-pnetcdf --download-exodusii"""
-
->>>>>>> 7332d7b1
+        petsc_opts += """--download-metis --download-parmetis --download-hypre --download-netcdf --download-pnetcdf --download-hdf5 --download-exodusii --download-pragmatic --with-64-bit-indices"""
+    else:
+        petsc_opts += """--download-chaco --download-metis --download-parmetis --download-scalapack --download-hypre --download-mumps --download-netcdf --download-hdf5 --download-pnetcdf --download-exodusii --download-pragmatic"""
+
 
 if "PETSC_CONFIGURE_OPTIONS" not in os.environ:
     os.environ["PETSC_CONFIGURE_OPTIONS"] = petsc_opts
