--- conflicted
+++ resolved
@@ -65,12 +65,8 @@
                            "honour_petsc_dir", "with_parmetis",
                            "slepc", "packages", "honour_pythonpath",
                            "opencascade", "tinyasm",
-<<<<<<< HEAD
-                           "cuda", "cuda_dir", "cudac", "cuda_compile_flags",
-                           "opencl", "petsc_int_type", "cache_dir"]
-=======
+                           "cuda", "cuda_dir", "cudac", "cuda_compile_flags", "opencl",
                            "petsc_int_type", "cache_dir", "complex", "remove_build_files", "with_blas"]
->>>>>>> 82563619
 
 
 def deep_update(this, that):
@@ -617,7 +613,6 @@
 else:
     petsc_options.add("--with-64-bit-indices")
 
-<<<<<<< HEAD
 if args.cuda:
     petsc_options.add('--with-cuda=1')
     petsc_options.add('--with-cuda-dir={}'.format(args.cuda_dir))
@@ -629,12 +624,11 @@
     petsc_options.add('--with-viennacl=1')
     petsc_options.add('--download-viennacl')
     petsc_options.add('--with-opencl=1')
-=======
+
 if options["complex"]:
     petsc_options -= {'--download-hypre'}
     petsc_options -= {'--download-ml'}
     petsc_options.add('--with-scalar-type=complex')
->>>>>>> 82563619
 
 if options.get("mpiexec") is not None:
     petsc_options.add("--with-mpiexec={}".format(options["mpiexec"]))
