import pytest
import numpy as np
from firedrake import *
from firedrake.mesh import _from_cell_list as create_dm
from pyop2.datatypes import IntType


@pytest.fixture(scope='module', params=[False, True])
def mesh(request):
    quadrilateral = request.param
    return UnitSquareMesh(2, 2, quadrilateral=quadrilateral)


@pytest.fixture(scope='module', params=[FunctionSpace, VectorFunctionSpace])
def V(request, mesh):
    return request.param(mesh, "CG", 1)


@pytest.fixture
def u(V):
    return Function(V)


@pytest.fixture
def a(u, V):
    v = TestFunction(V)
    return inner(grad(u), grad(v)) * dx


@pytest.fixture
def f(V):
    return Function(V).assign(10)


@pytest.fixture
def f2(mesh):
    return Function(FunctionSpace(mesh, 'CG', 2))


@pytest.mark.parametrize('v', [0, 1.0])
def test_init_bcs(V, v):
    "Initialise a DirichletBC."
    assert DirichletBC(V, v, 0).function_arg == v


@pytest.mark.parametrize('v', [(0, 0)])
def test_init_bcs_illegal(mesh, v):
    "Initialise a DirichletBC with illegal values."
    with pytest.raises(ValueError):
        DirichletBC(FunctionSpace(mesh, "CG", 1), v, 0)


@pytest.mark.parametrize('measure', [dx, ds])
def test_assemble_bcs_wrong_fs(V, measure):
    "Assemble a Matrix with a DirichletBC on an incompatible FunctionSpace."
    u, v = TrialFunction(V), TestFunction(V)
    W = FunctionSpace(V.mesh(), "CG", 2)
<<<<<<< HEAD
    A = assemble(inner(u, v)*measure, bcs=[DirichletBC(W, 32, 1)])
=======
>>>>>>> b6653510
    with pytest.raises(RuntimeError):
        assemble(dot(u, v)*measure, bcs=[DirichletBC(W, 32, 1)])


def test_assemble_bcs_wrong_fs_interior(V):
    "Assemble a Matrix with a DirichletBC on an incompatible FunctionSpace."
    u, v = TrialFunction(V), TestFunction(V)
    W = FunctionSpace(V.mesh(), "CG", 2)
    n = FacetNormal(V.mesh())
    with pytest.raises(RuntimeError):
        assemble(inner(jump(u, n), jump(v, n))*dS, bcs=[DirichletBC(W, 32, 1)])


def test_apply_bcs_wrong_fs(V, f2):
    "Applying a DirichletBC to a Function on an incompatible FunctionSpace."
    bc = DirichletBC(V, 32, 1)
    with pytest.raises(RuntimeError):
        bc.apply(f2)


def test_zero_bcs_wrong_fs(V, f2):
    "Zeroing a DirichletBC on a Function on an incompatible FunctionSpace."
    bc = DirichletBC(V, 32, 1)
    with pytest.raises(RuntimeError):
        bc.zero(f2)


def test_init_bcs_wrong_fs(V, f2):
    "Initialise a DirichletBC with a Function on an incompatible FunctionSpace."
    with pytest.raises(RuntimeError):
        DirichletBC(V, f2, 1)


def test_set_bcs_wrong_fs(V, f2):
    "Set a DirichletBC to a Function on an incompatible FunctionSpace."
    bc = DirichletBC(V, 32, 1)
    with pytest.raises(RuntimeError):
        bc.set_value(f2)


def test_homogeneous_bcs(a, u, V):
    bcs = [DirichletBC(V, 32, 1)]

    [bc.homogenize() for bc in bcs]
    # Compute solution - this should have the solution u = 0
    solve(a == 0, u, bcs=bcs)

    assert abs(u.vector().array()).max() == 0.0


def test_homogenize_doesnt_overwrite_function(a, u, V, f):
    bc = DirichletBC(V, f, 1)
    bc.homogenize()

    assert (f.vector().array() == 10.0).all()

    solve(a == 0, u, bcs=[bc])
    assert abs(u.vector().array()).max() == 0.0


def test_homogenize(V):
    bc = [DirichletBC(V, 10, 1), DirichletBC(V, 20, 2)]

    homogeneous_bc = homogenize(bc)
    assert len(homogeneous_bc) == 2
    assert homogeneous_bc[0].function_arg == 0
    assert homogeneous_bc[1].function_arg == 0
    assert bc[0].sub_domain == homogeneous_bc[0].sub_domain
    assert bc[1].sub_domain == homogeneous_bc[1].sub_domain


def test_restore_bc_value(a, u, V, f):
    bc = DirichletBC(V, f, 1)
    bc.homogenize()

    solve(a == 0, u, bcs=[bc])
    assert abs(u.vector().array()).max() == 0.0

    bc.restore()
    solve(a == 0, u, bcs=[bc])
    assert np.allclose(u.vector().array(), 10.0)


def test_set_bc_value(a, u, V, f):
    bc = DirichletBC(V, f, 1)

    bc.set_value(7)

    solve(a == 0, u, bcs=[bc])

    assert np.allclose(u.vector().array(), 7.0)


def test_update_bc_constant(a, u, V, f):
    if V.rank == 1:
        # Don't bother with the VFS case
        return
    c = Constant(1)
    bc = DirichletBC(V, c, 1)

    solve(a == 0, u, bcs=[bc])

    # We should get the value in the constant
    assert np.allclose(u.vector().array(), 1.0)

    c.assign(2.0)
    solve(a == 0, u, bcs=[bc])

    # Updating the constant value should give new value.
    assert np.allclose(u.vector().array(), 2.0)

    c.assign(3.0)
    bc.homogenize()
    solve(a == 0, u, bcs=[bc])

    # Homogenized bcs shouldn't be overridden by the constant
    # changing.
    assert np.allclose(u.vector().array(), 0.0)

    bc.restore()
    solve(a == 0, u, bcs=[bc])

    # Restoring the bcs should give the new constant value.
    assert np.allclose(u.vector().array(), 3.0)

    bc.set_value(7)
    solve(a == 0, u, bcs=[bc])

    # Setting a value should replace the constant
    assert np.allclose(u.vector().array(), 7.0)

    c.assign(4.0)
    solve(a == 0, u, bcs=[bc])

    # And now we should just have the new value (since the constant
    # is gone)
    assert np.allclose(u.vector().array(), 7.0)


@pytest.mark.parametrize("mat_type", ["aij", "matfree"])
def test_preassembly_change_bcs(V, f, mat_type):
    v = TestFunction(V)
    u = TrialFunction(V)
    a = inner(u, v)*dx
    bc = DirichletBC(V, f, 1)

    A = assemble(a, bcs=[bc], mat_type=mat_type)
    L = inner(f, v)*dx
    b = assemble(L)

    y = Function(V)
    y.assign(7)
    bc1 = DirichletBC(V, y, 1)
    u = Function(V)

    solve(A, u, b)
    assert np.allclose(u.vector().array(), 10.0)

    u.assign(0)
    b = assemble(inner(y, v)*dx)
    solve(A, u, b, bcs=[bc1])
    assert np.allclose(u.vector().array(), 7.0)


def test_preassembly_doesnt_modify_assembled_rhs(V, f):
    v = TestFunction(V)
    u = TrialFunction(V)
    a = inner(u, v)*dx
    bc = DirichletBC(V, f, 1)

    A = assemble(a, bcs=[bc])
    L = inner(f, v)*dx
    b = assemble(L)

    b_vals = b.vector().array()

    u = Function(V)
    solve(A, u, b)
    assert np.allclose(u.vector().array(), 10.0)

    assert np.allclose(b_vals, b.vector().array())


def test_preassembly_bcs_caching(V):
    bc1 = DirichletBC(V, 0, 1)
    bc2 = DirichletBC(V, 1, 2)

    v = TestFunction(V)
    u = TrialFunction(V)

    a = inner(u, v)*dx

    Aboth = assemble(a, bcs=[bc1, bc2])
    Aneither = assemble(a)
    A1 = assemble(a, bcs=[bc1])
    A2 = assemble(a, bcs=[bc2])

    assert not np.allclose(Aboth.M.values, Aneither.M.values)
    assert not np.allclose(Aboth.M.values, A2.M.values)
    assert not np.allclose(Aboth.M.values, A1.M.values)
    assert not np.allclose(Aneither.M.values, A2.M.values)
    assert not np.allclose(Aneither.M.values, A1.M.values)
    assert not np.allclose(A2.M.values, A1.M.values)
    # There should be no zeros on the diagonal
    assert not any(A2.M.values.diagonal() == 0)
    assert not any(A1.M.values.diagonal() == 0)
    assert not any(Aneither.M.values.diagonal() == 0)


def test_assemble_mass_bcs_2d(V):
    u = TrialFunction(V)
    v = TestFunction(V)

    x = SpatialCoordinate(V.mesh())
    if V.value_size == 1:
        expr = x[0]
    else:
        expr = as_vector([x[0]] * V.value_size)

    f = Function(V).interpolate(expr)

    bcs = [DirichletBC(V, 0.0, 1),
           DirichletBC(V, 1.0, 2)]

    w = Function(V)
    solve(inner(u, v)*dx == inner(f, v)*dx, w, bcs=bcs)

    assert assemble(inner((w - f), (w - f))*dx) < 1e-12


@pytest.mark.parametrize("quad",
                         [False, True],
                         ids=["triangle", "quad"])
def test_overlapping_bc_nodes(quad):
    m = UnitSquareMesh(1, 1, quadrilateral=quad)
    V = FunctionSpace(m, 'CG', 1)
    u = TrialFunction(V)
    v = TestFunction(V)
    bcs = [DirichletBC(V, 0, (1, 2, 3)),
           DirichletBC(V, 1, 4)]
    A = assemble(inner(u, v)*dx, bcs=bcs).M.values

    assert np.allclose(A, np.identity(V.dof_dset.size))


def test_mixed_bcs():
    m = UnitSquareMesh(2, 2)
    V = FunctionSpace(m, 'CG', 1)
    W = V*V
    u, p = TrialFunctions(W)
    v, q = TestFunctions(W)

    bc = DirichletBC(W.sub(1), 0.0, "on_boundary")

    A = assemble(inner(u, v)*dx, bcs=bc)

    A11 = A.M[1, 1].values

    assert np.allclose(A11.diagonal()[bc.nodes], 1.0)


def test_bcs_rhs_assemble(a, V):
    bcs = [DirichletBC(V, 1.0, 1), DirichletBC(V, 2.0, 3)]
    b1 = assemble(a)
    for bc in bcs:
        bc.apply(b1)
    b2 = assemble(a, bcs=bcs)
    assert np.allclose(b1.dat.data, b2.dat.data)


def test_invalid_marker_raises_error(a, V):
    with pytest.raises(LookupError):
        # UnitSquareMesh has region IDs from 1 to 4. Thus 100 should raise an
        # exception.
        bc1 = DirichletBC(V, 0, 100)
        assemble(a, bcs=[bc1])


@pytest.mark.parallel(nprocs=2)
def test_bc_nodes_cover_ghost_dofs():
    #         4
    #    +----+----+
    #    |\ 1 | 2 /
    #  1 | \  |  / 2
    #    |  \ | /
    #    | 0 \|/
    #    +----+
    #      3
    # Rank 0 gets cell 0
    # Rank 1 gets cells 1 & 2
    dm = create_dm(2, [[0, 1, 2],
                       [1, 2, 3],
                       [1, 3, 4]],
                   [[0, 0],
                    [1, 0],
                    [0, 1],
                    [0.5, 1],
                    [1, 1]],
                   COMM_WORLD)

    dm.createLabel("Face Sets")

    if dm.comm.rank == 0:
        dm.setLabelValue("Face Sets", 14, 2)
        dm.setLabelValue("Face Sets", 13, 4)
        dm.setLabelValue("Face Sets", 11, 4)
        dm.setLabelValue("Face Sets", 10, 1)
        dm.setLabelValue("Face Sets", 8, 3)

    if dm.comm.rank == 0:
        sizes = np.asarray([1, 2], dtype=IntType)
        points = np.asarray([0, 1, 2], dtype=IntType)
    else:
        sizes = None
        points = None

    mesh = Mesh(dm, reorder=False, distribution_parameters={"partition":
                                                            (sizes, points)})

    V = FunctionSpace(mesh, "CG", 1)

    bc = DirichletBC(V, 0, 2)

    if mesh.comm.rank == 0:
        assert np.allclose(bc.nodes, [1])
    else:
        assert np.allclose(bc.nodes, [1, 2])<|MERGE_RESOLUTION|>--- conflicted
+++ resolved
@@ -55,12 +55,9 @@
     "Assemble a Matrix with a DirichletBC on an incompatible FunctionSpace."
     u, v = TrialFunction(V), TestFunction(V)
     W = FunctionSpace(V.mesh(), "CG", 2)
-<<<<<<< HEAD
-    A = assemble(inner(u, v)*measure, bcs=[DirichletBC(W, 32, 1)])
-=======
->>>>>>> b6653510
-    with pytest.raises(RuntimeError):
-        assemble(dot(u, v)*measure, bcs=[DirichletBC(W, 32, 1)])
+
+    with pytest.raises(RuntimeError):
+        assemble(inner(u, v)*measure, bcs=[DirichletBC(W, 32, 1)])
 
 
 def test_assemble_bcs_wrong_fs_interior(V):
