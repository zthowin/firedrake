"""This demo program solves the steady-state advection equation
div(u0*D) = 0, for a prescribed velocity field u0.  An upwind
method is used, which stress-tests both interior and exterior
facet integrals.
"""

import pytest
from firedrake import *


@pytest.fixture(scope='module', params=[False, True],
                ids=["triangle", "quadrilateral"])
def mesh(request):
    return UnitSquareMesh(5, 5, quadrilateral=request.param)


<<<<<<< HEAD
@pytest.fixture(params=["DG", "DPC"])
=======
@pytest.fixture(scope='module', params=["DG", "DPC"])
>>>>>>> 7f4b1f26
def DGDPC0(request, mesh):
    if mesh.ufl_cell() == triangle:
        return FunctionSpace(mesh, "DG", 0)
    else:
        return FunctionSpace(mesh, request.param, 0)
<<<<<<< HEAD
=======

>>>>>>> 7f4b1f26

@pytest.fixture(scope='module', params=["DG", "DPC"])
def DGDPC1(request, mesh):
    if mesh.ufl_cell() == triangle:
        return FunctionSpace(mesh, "DG", 1)
    else:
        return FunctionSpace(mesh, request.param, 1)


@pytest.fixture(scope='module')
def W(mesh):
    if mesh.ufl_cell() == triangle:
        return FunctionSpace(mesh, "BDM", 1)
    else:
        return FunctionSpace(mesh, "RTCF", 1)


def run_left_to_right(mesh, DGDPC0, W):
    velocity = as_vector((1.0, 0.0))
    u0 = project(velocity, W)

    xs = SpatialCoordinate(mesh)
    inflowexpr = conditional(And(xs[1] > 0.25, xs[1] < 0.75), 1.0, 0.5)
    inflow = Function(DGDPC0)
    inflow.interpolate(inflowexpr)

    n = FacetNormal(mesh)
    un = 0.5*(dot(u0, n) + abs(dot(u0, n)))

    D = TrialFunction(DGDPC0)
    phi = TestFunction(DGDPC0)

    a1 = -D*dot(u0, grad(phi))*dx
    a2 = jump(phi)*(un('+')*D('+') - un('-')*D('-'))*dS
    a3 = phi*un*D*ds(2)  # outflow at right-hand wall
    a = a1 + a2 + a3

    L = -inflow*phi*dot(u0, n)*ds(1)  # inflow at left-hand wall

    out = Function(DGDPC0)
    solve(a == L, out)

    # we only use inflow at the left wall, but since the velocity field
    # is parallel to the coordinate axis, the exact solution matches
    # the inflow function
    assert max(abs(out.dat.data - inflow.dat.data)) < 1.2e-7


def test_left_to_right(mesh, DGDPC0, W):
    run_left_to_right(mesh, DGDPC0, W)


@pytest.mark.parallel
def test_left_to_right_parallel(mesh, DGDPC0, W):
    run_left_to_right(mesh, DGDPC0, W)


def run_up_to_down(mesh, DGDPC1, W):
    velocity = as_vector((0.0, -1.0))
    u0 = project(velocity, W)

    xs = SpatialCoordinate(mesh)
    inflowexpr = 1 + xs[0]
    inflow = Function(DGDPC1)
    inflow.interpolate(inflowexpr)

    n = FacetNormal(mesh)
    un = 0.5*(dot(u0, n) + abs(dot(u0, n)))

    D = TrialFunction(DGDPC1)
    phi = TestFunction(DGDPC1)

    a1 = -D*dot(u0, grad(phi))*dx
    a2 = jump(phi)*(un('+')*D('+') - un('-')*D('-'))*dS
    a3 = phi*un*D*ds(3)  # outflow at lower wall
    a = a1 + a2 + a3

    L = -inflow*phi*dot(u0, n)*ds(4)  # inflow at upper wall

    out = Function(DGDPC1)
    solve(a == L, out)

    assert max(abs(out.dat.data - inflow.dat.data)) < 1.1e-6


def test_up_to_down(mesh, DGDPC1, W):
    run_up_to_down(mesh, DGDPC1, W)


@pytest.mark.parallel
def test_up_to_down_parallel(mesh, DGDPC1, W):
    run_up_to_down(mesh, DGDPC1, W)<|MERGE_RESOLUTION|>--- conflicted
+++ resolved
@@ -14,20 +14,12 @@
     return UnitSquareMesh(5, 5, quadrilateral=request.param)
 
 
-<<<<<<< HEAD
-@pytest.fixture(params=["DG", "DPC"])
-=======
 @pytest.fixture(scope='module', params=["DG", "DPC"])
->>>>>>> 7f4b1f26
 def DGDPC0(request, mesh):
     if mesh.ufl_cell() == triangle:
         return FunctionSpace(mesh, "DG", 0)
     else:
         return FunctionSpace(mesh, request.param, 0)
-<<<<<<< HEAD
-=======
-
->>>>>>> 7f4b1f26
 
 @pytest.fixture(scope='module', params=["DG", "DPC"])
 def DGDPC1(request, mesh):
